///////////////////////////////////////////
// ram_ahb.sv
//
// Written: David_Harris@hmc.edu 9 January 2021
// Modified: 
//
// Purpose: On-chip RAM, external to core, with AHB interface
// 
// Documentation: RISC-V System on Chip Design Chapter 6
//
// A component of the CORE-V-WALLY configurable RISC-V project.
// 
// Copyright (C) 2021-23 Harvey Mudd College & Oklahoma State University
//
// SPDX-License-Identifier: Apache-2.0 WITH SHL-2.1
//
// Licensed under the Solderpad Hardware License v 2.1 (the “License”); you may not use this file 
// except in compliance with the License, or, at your option, the Apache License version 2.0. You 
// may obtain a copy of the License at
//
// https://solderpad.org/licenses/SHL-2.1/
//
// Unless required by applicable law or agreed to in writing, any work distributed under the 
// License is distributed on an “AS IS” BASIS, WITHOUT WARRANTIES OR CONDITIONS OF ANY KIND, 
// either express or implied. See the License for the specific language governing permissions 
// and limitations under the License.
////////////////////////////////////////////////////////////////////////////////////////////////

`define RAM_LATENCY 0

module ram_ahb import cvw::*;  #(parameter cvw_t P, 
                                 parameter BASE=0, RANGE = 65535) (
  input  logic                 HCLK, HRESETn, 
  input  logic                 HSELRam,
  input  logic [P.PA_BITS-1:0] HADDR,
  input  logic                 HWRITE,
  input  logic                 HREADY,
  input  logic [1:0]           HTRANS,
  input  logic [P.XLEN-1:0]    HWDATA,
  input  logic [P.XLEN/8-1:0]  HWSTRB,
  output logic [P.XLEN-1:0]    HREADRam,
  output logic                 HRESPRam, HREADYRam
);

  localparam                   ADDR_WIDTH = $clog2(RANGE/8);
  localparam                   OFFSET = $clog2(P.XLEN/8);   

  logic [P.XLEN/8-1:0]         ByteMask;
  logic [P.PA_BITS-1:0]        HADDRD, RamAddr;
  logic                        initTrans;
  logic                        memwrite, memwriteD, memread;
  logic                        nextHREADYRam;
  logic                        DelayReady;

  // a new AHB transactions starts when HTRANS requests a transaction, 
  // the peripheral is selected, and the previous transaction is completing
  assign initTrans = HREADY & HSELRam & HTRANS[1] ; 
  assign memwrite  = initTrans & HWRITE;  
  assign memread   = initTrans & ~HWRITE;
 
  flopenr #(1) memwritereg(HCLK, ~HRESETn, HREADY, memwrite, memwriteD); 
  flopenr #(P.PA_BITS)   haddrreg(HCLK, ~HRESETn, HREADY, HADDR, HADDRD);

  // Stall on a read after a write because the RAM can't take both adddresses on the same cycle
  assign nextHREADYRam = (~(memwriteD & memread)) & ~DelayReady;
  flopr #(1) readyreg(HCLK, ~HRESETn, nextHREADYRam, HREADYRam);

  assign HRESPRam = 0; // OK

  // On writes or during a wait state, use address delayed by one cycle to sync RamAddr with HWDATA or hold stalled address
  mux2 #(P.PA_BITS) adrmux(HADDR, HADDRD, memwriteD | ~HREADY, RamAddr);

  // single-ported RAM
<<<<<<< HEAD
  ram1p1rwbe #(.P(P), .DEPTH(RANGE/8), .WIDTH(P.XLEN)) memory(.clk(HCLK), .ce(1'b1), 
=======
  ram1p1rwbe #(.DEPTH(RANGE/8), .WIDTH(`XLEN), .PRELOAD_ENABLED(`FPGA)) memory(.clk(HCLK), .ce(1'b1), 
>>>>>>> 6a996cd8
    .addr(RamAddr[ADDR_WIDTH+OFFSET-1:OFFSET]), .we(memwriteD), .din(HWDATA), .bwe(HWSTRB), .dout(HREADRam));
  
  // use this to add arbitrary latency to ram. Helps test AHB controller correctness
  if(`RAM_LATENCY > 0) begin
    logic [7:0]       NextCycle, Cycle;
    logic             CntEn, CntRst;
    logic             CycleFlag;
    
    flopenr #(8) counter (HCLK, ~HRESETn | CntRst, CntEn, NextCycle, Cycle);
    assign NextCycle = Cycle + 1'b1;

    typedef enum      logic  {READY, DELAY} statetype;
    statetype CurrState, NextState;
    
    always_ff @(posedge HCLK)
      if (~HRESETn)    CurrState <= #1 READY;
      else             CurrState <= #1 NextState;  

    always_comb begin
    case(CurrState)
      READY: if(initTrans & ~CycleFlag) NextState = DELAY;
        else                            NextState = READY;
        DELAY: if(CycleFlag)            NextState = READY;
    else                                NextState = DELAY;
      default:                          NextState = READY;
    endcase
    end

    assign CycleFlag = Cycle == `RAM_LATENCY;
    assign CntEn = NextState == DELAY;
    assign DelayReady = NextState == DELAY;
    assign CntRst = NextState == READY;
  end else begin
    assign DelayReady = 0;
  end

endmodule<|MERGE_RESOLUTION|>--- conflicted
+++ resolved
@@ -71,11 +71,7 @@
   mux2 #(P.PA_BITS) adrmux(HADDR, HADDRD, memwriteD | ~HREADY, RamAddr);
 
   // single-ported RAM
-<<<<<<< HEAD
-  ram1p1rwbe #(.P(P), .DEPTH(RANGE/8), .WIDTH(P.XLEN)) memory(.clk(HCLK), .ce(1'b1), 
-=======
-  ram1p1rwbe #(.DEPTH(RANGE/8), .WIDTH(`XLEN), .PRELOAD_ENABLED(`FPGA)) memory(.clk(HCLK), .ce(1'b1), 
->>>>>>> 6a996cd8
+  ram1p1rwbe #(.P(P), .DEPTH(RANGE/8), .WIDTH(P.XLEN), .PRELOAD_ENABLED(P.FPGA)) memory(.clk(HCLK), .ce(1'b1), 
     .addr(RamAddr[ADDR_WIDTH+OFFSET-1:OFFSET]), .we(memwriteD), .din(HWDATA), .bwe(HWSTRB), .dout(HREADRam));
   
   // use this to add arbitrary latency to ram. Helps test AHB controller correctness
