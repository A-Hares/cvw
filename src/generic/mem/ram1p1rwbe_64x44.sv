--- conflicted
+++ resolved
@@ -29,16 +29,6 @@
   input  logic 	        CEB, 
   input  logic          WEB,
   input  logic [5:0]    A, 
-<<<<<<< HEAD
-  input  logic [43:0]  D,
-  input  logic [43:0]  BWEB, 
-  output logic [43:0]  Q
-);
-
-   // replace "generic64x44RAM" with "TS1N..64X44.." module from your memory vendor
-  TS1N28HPCPSVTB64X44M4SW sramIP (.CLK, .CEB, .WEB, .A, .D, .BWEB, .Q);
-  //generic64x44RAM sramIP (.CLK, .CEB, .WEB, .A, .D, .BWEB, .Q);
-=======
   input  logic [43:0]   D,
   input  logic [43:0]   BWEB, 
   output logic [43:0]   Q
@@ -47,6 +37,5 @@
    // replace "generic64x44RAM" with "TS1N..64X44.." module from your memory vendor
    // generic64x44RAM sramIP (.CLK, .CEB, .WEB, .A, .D, .BWEB, .Q);
    TS1N28HPCPSVTB64X44M4SW sramIP(.CLK, .CEB, .WEB, .A, .D, .BWEB, .Q);
->>>>>>> 0aed2365
 
 endmodule