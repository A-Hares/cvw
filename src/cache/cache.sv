///////////////////////////////////////////
// cache.sv
//
// Written: Ross Thompson ross1728@gmail.com
// Created: 7 July 2021
// Modified: 20 January 2023
//
// Purpose: Implements the I$ and D$. Interfaces with requests from IEU and HPTW and ahbcacheinterface
//
// Documentation: RISC-V System on Chip Design Chapter 7 (Figures 7.9, 7.10, and 7.19)
//
// A component of the CORE-V-WALLY configurable RISC-V project.
// https://github.com/openhwgroup/cvw
//
// Copyright (C) 2021-23 Harvey Mudd College & Oklahoma State University
//
// SPDX-License-Identifier: Apache-2.0 WITH SHL-2.1
//
// Licensed under the Solderpad Hardware License v 2.1 (the “License”); you may not use this file 
// except in compliance with the License, or, at your option, the Apache License version 2.0. You 
// may obtain a copy of the License at
//
// https://solderpad.org/licenses/SHL-2.1/
//
// Unless required by applicable law or agreed to in writing, any work distributed under the 
// License is distributed on an “AS IS” BASIS, WITHOUT WARRANTIES OR CONDITIONS OF ANY KIND, 
// either express or implied. See the License for the specific language governing permissions 
// and limitations under the License.
////////////////////////////////////////////////////////////////////////////////////////////////

module cache import cvw::*; #(parameter cvw_t P,
                              parameter PA_BITS, XLEN, LINELEN,  NUMLINES,  NUMWAYS, LOGBWPL, WORDLEN, MUXINTERVAL, READ_ONLY_CACHE) (
  input  logic                   clk,
  input  logic                   reset,
  input  logic                   Stall,             // Stall the cache, preventing new accesses. In-flight access finished but does not return to READY
  input  logic                   FlushStage,        // Pipeline flush of second stage (prevent writes and bus operations)
  // cpu side
  input  logic [1:0]             CacheRW,           // [1] Read, [0] Write 
  input  logic                   FlushCache,        // Flush all dirty lines back to memory
  input  logic                   InvalidateCache,   // Clear all valid bits
  input  logic [3:0]             CMOpM,              // 1: cbo.inval; 2: cbo.flush; 4: cbo.clean; 8: cbo.zero
  input  logic [11:0]            NextSet,           // Virtual address, but we only use the lower 12 bits.
  input  logic [PA_BITS-1:0]     PAdr,              // Physical address
  input  logic [(WORDLEN-1)/8:0] ByteMask,          // Which bytes to write (D$ only)
  input  logic [WORDLEN-1:0]     CacheWriteData,    // Data to write to cache (D$ only)
  output logic                   CacheCommitted,    // Cache has started bus operation that shouldn't be interrupted
  output logic                   CacheStall,        // Cache stalls pipeline during multicycle operation
  output logic [WORDLEN-1:0]     ReadDataWord,      // Word read from cache (goes to CPU and bus)
  // to performance counters to cpu
  output logic                   CacheMiss,         // Cache miss
  output logic                   CacheAccess,       // Cache access
  // lsu control
  input  logic                   SelHPTW,           // Use PAdr from Hardware Page Table Walker rather than NextSet
  // Bus fsm interface
  input  logic                   CacheBusAck,       // Bus operation completed
  input  logic                   SelBusBeat,        // Word in cache line comes from BeatCount
  input  logic [LOGBWPL-1:0]     BeatCount,         // Beat in burst
  input  logic [LINELEN-1:0]     FetchBuffer,       // Buffer long enough to hold entire cache line arriving from bus
  output logic [1:0]             CacheBusRW,        // [1] Read (cache line fetch) or [0] write bus (cache line writeback)
  output logic [PA_BITS-1:0]     CacheBusAdr        // Address for bus access
);

  // Cache parameters
  localparam                     LINEBYTELEN = LINELEN/8;            // Line length in bytes
  localparam                     OFFSETLEN = $clog2(LINEBYTELEN);    // Number of bits in offset field
  localparam                     SETLEN = $clog2(NUMLINES);          // Number of set bits
  localparam                     SETTOP = SETLEN+OFFSETLEN;          // Number of set plus offset bits
  localparam                     TAGLEN = PA_BITS - SETTOP;          // Number of tag bits
  localparam                     CACHEWORDSPERLINE = LINELEN/WORDLEN;// Number of words in cache line
  localparam                     LOGCWPL = $clog2(CACHEWORDSPERLINE);// Log2 of ^
  localparam                     FLUSHADRTHRESHOLD = NUMLINES - 1;   // Used to determine when flush is complete
  localparam                     LOGLLENBYTES = $clog2(WORDLEN/8);   // Number of bits to address a word


  logic                          SelAdrData;
  logic                          SelAdrTag;
  logic [1:0]                    AdrSelMuxSelData;
  logic [1:0]                    AdrSelMuxSelTag;
  logic [SETLEN-1:0]             CacheSetData;
  logic [SETLEN-1:0]             CacheSetTag;
  logic [LINELEN-1:0]            LineWriteData;
  logic                          ClearDirty, SetDirty, SetValid, ClearValid;
  logic [LINELEN-1:0]            ReadDataLineWay [NUMWAYS-1:0];
  logic [NUMWAYS-1:0]            HitWay, ValidWay;
  logic                          Hit;
  logic [NUMWAYS-1:0]            VictimWay, DirtyWay, HitDirtyWay;
  logic                          LineDirty, HitLineDirty;
  logic [TAGLEN-1:0]             TagWay [NUMWAYS-1:0];
  logic [TAGLEN-1:0]             Tag;
  logic [SETLEN-1:0]             FlushAdr, NextFlushAdr, FlushAdrP1;
  logic                          FlushAdrCntEn, FlushCntRst;
  logic                          FlushAdrFlag, FlushWayFlag;
  logic [NUMWAYS-1:0]            FlushWay, NextFlushWay;
  logic                          FlushWayCntEn;
  logic                          SelWriteback;
  logic                          LRUWriteEn;
  logic                          ResetOrFlushCntRst;
  logic [LINELEN-1:0]            ReadDataLine, ReadDataLineCache;
  logic                          SelFetchBuffer;
  logic                          CacheEn;
  logic                          SelVictim;
  logic [LINELEN/8-1:0]          LineByteMask;
  logic [$clog2(LINELEN/8) - $clog2(MUXINTERVAL/8) - 1:0] WordOffsetAddr;
  genvar                         index;
  
  /////////////////////////////////////////////////////////////////////////////////////////////
  // Read Path
  /////////////////////////////////////////////////////////////////////////////////////////////

  // Choose read address (CacheSet).  Normally use NextSet, but use PAdr during stalls
  // and FlushAdr when handling D$ flushes
  // The icache must update to the newest PCNextF on flush as it is probably a trap.  Trap
  // sets PCNextF to XTVEC and the icache must start reading the instruction.
  assign AdrSelMuxSelData = {FlushCache, ((SelAdrData | SelHPTW) & ~((READ_ONLY_CACHE == 1) & FlushStage))};
  mux3 #(SETLEN) AdrSelMuxData(NextSet[SETTOP-1:OFFSETLEN], PAdr[SETTOP-1:OFFSETLEN], FlushAdr,
    AdrSelMuxSelData, CacheSetData);
  assign AdrSelMuxSelTag = {FlushCache, ((SelAdrTag | SelHPTW) & ~((READ_ONLY_CACHE == 1) & FlushStage))};
  mux3 #(SETLEN) AdrSelMuxTag(NextSet[SETTOP-1:OFFSETLEN], PAdr[SETTOP-1:OFFSETLEN], FlushAdr,
    AdrSelMuxSelTag, CacheSetTag);

  // Array of cache ways, along with victim, hit, dirty, and read merging logic
  cacheway #(P, PA_BITS, XLEN, NUMLINES, LINELEN, TAGLEN, OFFSETLEN, SETLEN, READ_ONLY_CACHE) CacheWays[NUMWAYS-1:0](
    .clk, .reset, .CacheEn, .CacheSetData, .CacheSetTag, .PAdr, .LineWriteData, .LineByteMask, .SelVictim,
    .SetValid, .ClearValid, .SetDirty, .ClearDirty, .VictimWay,
    .FlushWay, .FlushCache, .ReadDataLineWay, .HitWay, .ValidWay, .DirtyWay, .HitDirtyWay, .TagWay, .FlushStage, .InvalidateCache);

  // Select victim way for associative caches
  if(NUMWAYS > 1) begin:vict
    cacheLRU #(NUMWAYS, SETLEN, OFFSETLEN, NUMLINES) cacheLRU(
      .clk, .reset, .FlushStage, .CacheEn, .HitWay, .ValidWay, .VictimWay, .CacheSetData, .CacheSetTag, .LRUWriteEn,
      .SetValid, .ClearValid, .PAdr(PAdr[SETTOP-1:OFFSETLEN]), .InvalidateCache);
  end else 
    assign VictimWay = 1'b1; // one hot.

  assign Hit = |HitWay;
  assign LineDirty = |DirtyWay;
  assign HitLineDirty = |HitDirtyWay;

  // ReadDataLineWay is a 2d array of cache line len by number of ways.
  // Need to OR together each way in a bitwise manner.
  // Final part of the AO Mux.  First is the AND in the cacheway.
  or_rows #(NUMWAYS, LINELEN) ReadDataAOMux(.a(ReadDataLineWay), .y(ReadDataLineCache));
  or_rows #(NUMWAYS, TAGLEN) TagAOMux(.a(TagWay), .y(Tag));

  // Data cache needs to choose word offset from PAdr or BeatCount to writeback dirty lines
  if(!READ_ONLY_CACHE) 
    mux2 #(LOGBWPL) WordAdrrMux(.d0(PAdr[$clog2(LINELEN/8) - 1 : $clog2(MUXINTERVAL/8)]), 
      .d1(BeatCount), .s(SelBusBeat),
      .y(WordOffsetAddr)); 
  else 
    assign WordOffsetAddr = PAdr[$clog2(LINELEN/8) - 1 : $clog2(MUXINTERVAL/8)];
  
  // Bypass cache array to save a cycle when finishing a load miss
  mux2 #(LINELEN) EarlyReturnMux(ReadDataLineCache, FetchBuffer, SelFetchBuffer, ReadDataLine);

  // Select word from cache line
  subcachelineread #(LINELEN, WORDLEN, MUXINTERVAL) subcachelineread(
    .PAdr(WordOffsetAddr), .ReadDataLine, .ReadDataWord);
  
  // Bus address for fetch, writeback, or flush writeback
  mux3 #(PA_BITS) CacheBusAdrMux(.d0({PAdr[PA_BITS-1:OFFSETLEN], {OFFSETLEN{1'b0}}}),
    .d1({Tag, PAdr[SETTOP-1:OFFSETLEN], {OFFSETLEN{1'b0}}}),
    .d2({Tag, FlushAdr, {OFFSETLEN{1'b0}}}),
    .s({FlushCache, SelWriteback}), .y(CacheBusAdr));
  
  /////////////////////////////////////////////////////////////////////////////////////////////
  // Write Path
  /////////////////////////////////////////////////////////////////////////////////////////////
  if(!READ_ONLY_CACHE) begin:WriteSelLogic
    logic [LINELEN/8-1:0]          DemuxedByteMask, FetchBufferByteSel;

    // Adjust byte mask from word to cache line

    localparam                     CACHEMUXINVERALPERLINE = LINELEN/MUXINTERVAL;// Number of words in cache line
    localparam                     LOGMIPL = $clog2(CACHEMUXINVERALPERLINE);// Log2 of ^
    
    logic [LINELEN/8-1:0]          BlankByteMask;
    assign BlankByteMask[WORDLEN/8-1:0] = ByteMask;
    assign BlankByteMask[LINELEN/8-1:WORDLEN/8] = 0;

    assign DemuxedByteMask = BlankByteMask << ((MUXINTERVAL/8) * WordOffsetAddr);

    assign FetchBufferByteSel = SetDirty ? ~DemuxedByteMask : '1;  // If load miss set all muxes to 1.

    // Merge write data into fetched cache line for store miss
    for(index = 0; index < LINELEN/8; index++) begin
      mux2 #(8) WriteDataMux(.d0(CacheWriteData[(8*index)%WORDLEN+7:(8*index)%WORDLEN]),
        .d1(FetchBuffer[8*index+7:8*index]), .s(FetchBufferByteSel[index] & ~CMOpM[3]), .y(LineWriteData[8*index+7:8*index]));
    end
<<<<<<< HEAD
    assign LineByteMask = SetDirty ? DemuxedByteMask : '1;
=======
    assign LineByteMask = SetValid ? '1 : SetDirty ? DemuxedByteMask : 0;
>>>>>>> e3971918
  end
  else
    begin:WriteSelLogic
      // No need for this mux if the cache does not handle writes.
      assign LineWriteData = FetchBuffer;
      assign LineByteMask = '1;
    end
  
  /////////////////////////////////////////////////////////////////////////////////////////////
  // Flush logic
  /////////////////////////////////////////////////////////////////////////////////////////////

  if (!READ_ONLY_CACHE) begin:flushlogic // D$ can be flushed
    // Flush address (line number)
    assign ResetOrFlushCntRst = reset | FlushCntRst;
    flopenr #(SETLEN) FlushAdrReg(clk, ResetOrFlushCntRst, FlushAdrCntEn, FlushAdrP1, NextFlushAdr);
    mux2    #(SETLEN) FlushAdrMux(NextFlushAdr, FlushAdrP1, FlushAdrCntEn, FlushAdr);
    assign FlushAdrP1 = NextFlushAdr + 1'b1;
    assign FlushAdrFlag = (NextFlushAdr == FLUSHADRTHRESHOLD[SETLEN-1:0]);

    // Flush way
    flopenl #(NUMWAYS) FlushWayReg(clk, FlushWayCntEn, ResetOrFlushCntRst, {{NUMWAYS-1{1'b0}}, 1'b1}, NextFlushWay, FlushWay);
    if(NUMWAYS > 1) assign NextFlushWay = {FlushWay[NUMWAYS-2:0], FlushWay[NUMWAYS-1]};
    else            assign NextFlushWay = FlushWay[NUMWAYS-1];
    assign FlushWayFlag = FlushWay[NUMWAYS-1];
  end // block: flushlogic
  else begin:flushlogic // I$ is never flushed because it is never dirty
    assign FlushWay = 0;
    assign FlushWayFlag = 0;
    assign FlushAdrFlag = 0;
  end
   
  /////////////////////////////////////////////////////////////////////////////////////////////
  // Cache FSM
  /////////////////////////////////////////////////////////////////////////////////////////////
  
  cachefsm #(P, READ_ONLY_CACHE) cachefsm(.clk, .reset, .CacheBusRW, .CacheBusAck, 
    .FlushStage, .CacheRW, .Stall,
    .Hit, .LineDirty, .HitLineDirty, .CacheStall, .CacheCommitted, 
    .CacheMiss, .CacheAccess, .SelAdrData, .SelAdrTag, .SelVictim,
    .ClearDirty, .SetDirty, .SetValid, .ClearValid, .SelWriteback,
    .FlushAdrCntEn, .FlushWayCntEn, .FlushCntRst,
    .FlushAdrFlag, .FlushWayFlag, .FlushCache, .SelFetchBuffer,
    .InvalidateCache, .CMOpM, .CacheEn, .LRUWriteEn);
endmodule <|MERGE_RESOLUTION|>--- conflicted
+++ resolved
@@ -187,11 +187,7 @@
       mux2 #(8) WriteDataMux(.d0(CacheWriteData[(8*index)%WORDLEN+7:(8*index)%WORDLEN]),
         .d1(FetchBuffer[8*index+7:8*index]), .s(FetchBufferByteSel[index] & ~CMOpM[3]), .y(LineWriteData[8*index+7:8*index]));
     end
-<<<<<<< HEAD
     assign LineByteMask = SetDirty ? DemuxedByteMask : '1;
-=======
-    assign LineByteMask = SetValid ? '1 : SetDirty ? DemuxedByteMask : 0;
->>>>>>> e3971918
   end
   else
     begin:WriteSelLogic
