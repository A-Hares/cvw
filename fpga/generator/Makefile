dst := IP
sdc_src := ~/repos/sdc.tar.gz
# vcu118
<<<<<<< HEAD
# export XILINX_PART := xcvu9p-flga2104-2L-e
# export XILINX_BOARD := xilinx.com:vcu118:part0:2.4
# export board := vcu118
=======
#export XILINX_PART := xcvu9p-flga2104-2L-e
#export XILINX_BOARD := xilinx.com:vcu118:part0:2.4
#export board := vcu118
>>>>>>> ac7411a6

# vcu108
export XILINX_PART := xcvu095-ffva2104-2-e
export XILINX_BOARD := xilinx.com:vcu108:part0:1.2
export board := vcu108


all: FPGA

FPGA: PreProcessFiles IP SDC
	vivado -mode tcl -source wally.tcl 2>&1 | tee wally.log

IP: $(dst)/xlnx_proc_sys_reset.log \
	$(dst)/xlnx_ddr4-$(board).log \
	$(dst)/xlnx_axi_clock_converter.log \
	$(dst)/xlnx_ahblite_axi_bridge.log \
	$(dst)/xlnx_axi_crossbar.log \
	$(dst)/xlnx_axi_dwidth_conv_32to64.log \
	$(dst)/xlnx_axi_dwidth_conv_64to32.log

SDC:
	cp $(sdc_src) ../src/
	tar xzf ../src/sdc.tar.gz -C ../src

PreProcessFiles:
	rm -rf ../src/CopiedFiles_do_not_add_to_repo/
	cp -r ../../pipelined/src/ ../src/CopiedFiles_do_not_add_to_repo/
	./insert_debug_comment.sh

$(dst)/%.log: %.tcl
	mkdir -p IP
	cd IP;\
	vivado -mode batch -source ../$*.tcl | tee $*.log

cleanIP:
	rm -rf IP

cleanLogs:
	rm -rf  *.jou *.log

cleanFPGA:
	rm -rf WallyFPGA.* reports sim .Xil

cleanAll: cleanIP cleanLogs cleanFPGA<|MERGE_RESOLUTION|>--- conflicted
+++ resolved
@@ -1,15 +1,9 @@
 dst := IP
 sdc_src := ~/repos/sdc.tar.gz
 # vcu118
-<<<<<<< HEAD
-# export XILINX_PART := xcvu9p-flga2104-2L-e
-# export XILINX_BOARD := xilinx.com:vcu118:part0:2.4
-# export board := vcu118
-=======
 #export XILINX_PART := xcvu9p-flga2104-2L-e
 #export XILINX_BOARD := xilinx.com:vcu118:part0:2.4
 #export board := vcu118
->>>>>>> ac7411a6
 
 # vcu108
 export XILINX_PART := xcvu095-ffva2104-2-e
