// softfloat_calc.c
// David_Harris@hmc.edu 27 February 2022
// 
// Use SoftFloat as a calculator

#include <stdio.h>
#include <stdint.h>
#include <stdlib.h>
#include <string.h>
#include "softfloat.h"
#include "softfloat_types.h"

typedef union hp {
  uint16_t v;
  float16_t h;
} hp;

typedef union sp {
  uint32_t v;
  float32_t ft;
  float f;
} sp;

typedef union dp {
  uint64_t v;
  double d;
} dp;


int opSize = 0;

void long2binstr(unsigned long  val, char *str, int bits) {
  int i, shamt;
  unsigned long mask, masked;

  if (val == 0) { // just return zero
    str[0] = '0';
    str[1] = 0; 
  } else {
    //    printf("long2binstr %lx %s %d\n", val, str, bits);
    for (i=0; (i<bits) && (val != 0); i++) {
      shamt = bits - i - 1;
      mask = 1;
      mask = (mask << shamt); 
      masked = val & ~mask; // mask off the bit
      if (masked != val) str[i] = '1';
      else str[i] = '0';
      //      printf("  Considering %016lx mask %016lx (%d) masked %016lx str[%d] %c\n", val, mask, shamt, masked, i, str[i]);
      val = masked;
      if (!val) str[i+1] = 0; // terminate when out of nonzero digits
    }
  } 
}

void printF16(char *msg, float16_t f) {
  hp convh;
  sp convf;
  long exp, fract;
  char sign;
  char sci[300], fractstr[200];
  float32_t temp;

  convh.v = f.v; // use union to convert between hexadecimal and floating-point views
  temp = f16_to_f32(convh.h);
  convf.ft = temp;

  fract = f.v & ((1<<10) - 1); long2binstr(fract, fractstr, 10);
  exp = (f.v >> 10) & ((1<<5) -1);
  sign = f.v >> 15 ? '-' : '+';
  //printf("%c %d %d  ", sign, exp, fract);
  if (exp == 0 && fract == 0) sprintf(sci, "%czero", sign);
  else if (exp == 0 && fract != 0) sprintf(sci, "Denorm: %c0.%s x 2^-14", sign, fractstr);
  else if (exp == 31 && fract == 0) sprintf(sci, "%cinf", sign);
  else if (exp == 31 && fract != 0) sprintf(sci, "NaN Payload: %c%s", sign, fractstr);
  else sprintf(sci, "%c1.%s x 2^%ld", sign, fractstr, exp-15);

  printf ("%s: 0x%04x = %g = %s: Biased Exp %ld Fract 0x%lx\n", 
    msg, convh.v, convf.f, sci, exp, fract);  // no easy way to print half prec.
}

void printF32(char *msg, float32_t f) {
  sp conv;
  long exp, fract;
  char sign;
  char sci[200], fractstr[200];

  conv.v = f.v; // use union to convert between hexadecimal and floating-point views

  fract = f.v & ((1<<23) - 1); long2binstr(fract, fractstr, 23);
  exp = (f.v >> 23) & ((1<<8) -1);
  sign = f.v >> 31 ? '-' : '+';
  //printf("%c %d %d  ", sign, exp, fract);
  if (exp == 0 && fract == 0) sprintf(sci, "%czero", sign);
  else if (exp == 0 && fract != 0) sprintf(sci, "Denorm: %c0.%s x 2^-126", sign, fractstr);
  else if (exp == 255 && fract == 0) sprintf(sci, "%cinf", sign);
  else if (exp == 255 && fract != 0) sprintf(sci, "NaN Payload: %c%s", sign, fractstr);
  else sprintf(sci, "%c1.%s x 2^%ld", sign, fractstr, exp-127);

  //printf ("%s: 0x%08x = %g\n", msg, conv.v, conv.f);
  printf("%s: ", msg);
  printf("0x%04x", (conv.v >> 16));
  printf("_");
  printf("%04x", (conv.v & 0xFF));
  printf(" = %g = %s: Biased Exp %ld Fract 0x%lx\n", conv.f, sci, exp, fract);
  //printf ("%s: 0x%08x = %g = %s: Biased Exp %d Fract 0x%lx\n", 
  //  msg, conv.v, conv.f, sci, exp, fract);  
}

void printF64(char *msg, float64_t f) {
  dp conv;
  long exp, fract;
  long mask;
  char sign;
  char sci[200], fractstr[200];

  conv.v = f.v; // use union to convert between hexadecimal and floating-point views

  mask = 1; mask = (mask << 52) - 1;
  fract = f.v & mask; long2binstr(fract, fractstr, 52);
  exp = (f.v >> 52) & ((1<<11) -1);
  sign = f.v >> 63 ? '-' : '+';
  //printf("%c %d %d  ", sign, exp, fract);
  if (exp == 0 && fract == 0) sprintf(sci, "%czero", sign);
  else if (exp == 0 && fract != 0) sprintf(sci, "Denorm: %c0.%s x 2^-1022", sign, fractstr);
  else if (exp == 2047 && fract == 0) sprintf(sci, "%cinf", sign);
  else if (exp == 2047 && fract != 0) sprintf(sci, "NaN Payload: %c%s", sign, fractstr);
  else sprintf(sci, "%c1.%s x 2^%ld", sign, fractstr, exp-1023);

  //printf ("%s: 0x%016lx = %lg\n", msg, conv.v, conv.d);
  printf("%s: ", msg);
  printf("0x%04lx", (conv.v >> 48));
  printf("_");
  printf("%04lx", (conv.v >> 32) & 0xFFFF);
  printf("_");
<<<<<<< HEAD
  printf("%04x", (conv.v >> 16) & 0xFFFF);
=======
  printf("%04lx", (conv.v >> 16) & 0xFFFF);
>>>>>>> 94124cb1
  printf("_");  
  printf("%04lx", (conv.v & 0xFFFF));
  printf(" = %lg = %s: Biased Exp %ld Fract 0x%lx\n", conv.d, sci, exp, fract);
  //printf ("%s: 0x%016lx = %lg = %s: Biased Exp %d Fract 0x%lx\n", 
  //  msg, conv.v, conv.d, sci, exp, fract); 
}

void printFlags(void) {
  int NX = softfloat_exceptionFlags % 2;
  int UF = (softfloat_exceptionFlags >> 1) % 2;
  int OF = (softfloat_exceptionFlags >> 2) % 2;
  int DZ = (softfloat_exceptionFlags >> 3) % 2;
  int NV = (softfloat_exceptionFlags >> 4) % 2;
  printf ("exceptions: Inexact %d Underflow %d Overflow %d DivideZero %d Invalid %d\n", 
          NX, UF, OF, DZ, NV);
}

void softfloatInit(void) {
    // rounding modes: RNE: softfloat_round_near_even
    //                 RZ:  softfloat_round_minMag
    //                 RP:  softfloat_round_max
    //                 RM:  softfloat_round_min
    softfloat_roundingMode = softfloat_round_near_even; 
    softfloat_exceptionFlags = 0; // clear exceptions
    softfloat_detectTininess = softfloat_tininess_beforeRounding; // RISC-V behavior for tininess
}

uint64_t parseNum(char *num) {
  uint64_t result;
  int size; // size of operands in bytes (2= half, 4=single, 8 = double)
  if (strlen(num) < 8) size = 2;
  else if (strlen(num) < 16) size = 4;
  else if (strlen(num) < 19) size = 8;
  else {
    printf("Error: only half, single, and double precision supported");
    exit(1);
  }
  if (opSize != 0) {
    if (size != opSize) {
      printf("Error: inconsistent operand sizes %d and %d\n", size, opSize);
      exit(1);
    } 
  } else {
    opSize = size;
    //printf ("Operand size is %d\n", opSize);
  }
  result = (uint64_t)strtoul(num, NULL, 16);
  //printf("Parsed %s as 0x%lx\n", num, result);
  return result;
}

char parseOp(char *op) {
  if (strlen(op) > 1) {
    printf ("Bad op %s must be 1 character\n", op);
    exit(1);
  } else {
    return op[0];
  }
}

char parseRound(char *rnd) {
  if      (strcmp(rnd, "RNE") == 0) return softfloat_round_near_even;
  else if (strcmp(rnd, "RZ") == 0)  return softfloat_round_minMag;
  else if (strcmp(rnd, "RP") == 0)  return softfloat_round_max;
  else if (strcmp(rnd, "RM") == 0)  return softfloat_round_min;
  else {
    printf("Rounding mode of %s is not known\n", rnd);
    exit(1);
  }
}

int main(int argc, char *argv[])
{
    uint64_t xn, yn, zn;
    char op1, op2;
    char cmd[200];

    softfloatInit(); 

    if (argc < 4 || argc > 7) {
      printf("Usage: %s x op y [RNE/RZ/RM/RP]  or  x x y + z [RNE/RZ/RM/RP]\n  Example: 0x3f800000 + 0x3fC00000\n  Use x for multiplication\n", argv[0]);
      exit(1);
    } else {
      softfloat_roundingMode = softfloat_round_near_even;
      xn = parseNum(argv[1]);
      yn = parseNum(argv[3]);
      op1 = parseOp(argv[2]);
      if (argc == 5) softfloat_roundingMode = parseRound(argv[4]);
      if (argc >= 6) {
        zn = parseNum(argv[5]);
        op2 = parseOp(argv[4]);
        if (argc == 7) softfloat_roundingMode = parseRound(argv[6]);
        if (op1 != 'x' || op2 != '+') {
          printf("Error: only x * y + z supported for 3-input operations, not %c %c\n", op1, op2);
        }
        else {
          if (opSize == 2) {
            float16_t x, y, z, r;
            x.v = xn; y.v = yn; z.v = zn;
            r = f16_mulAdd(x, y, z);
            printF16("X", x); printF16("Y", y); printF16("Z", z);
            printF16("result = X*Y+Z", r); printFlags();
          } else if (opSize == 4) {
            float32_t x, y, z, r;
            x.v = xn; y.v = yn; z.v = zn;
            r = f32_mulAdd(x, y, z);
            printF32("X", x); printF32("Y", y); printF32("Z", z);
            printF32("result = X*Y+Z", r); printFlags();
          } else { // opSize = 8
            float64_t x, y, z, r;
            x.v = xn; y.v = yn; z.v = zn;
            r = f64_mulAdd(x, y, z);
            printF64("X", x); printF64("Y", y); printF64("Z", z);
            printF64("result = X*Y+Z", r); printFlags();
          }
        }
      } else {
        if (opSize == 2) {
          float16_t x, y, r;
          x.v = xn; y.v = yn;
          switch (op1) {
            case 'x': r = f16_mul(x, y); break;
            case '+': r = f16_add(x, y); break;
            case '-': r = f16_sub(x, y); break;
            case '/': r = f16_div(x, y); break;
            case '%': r = f16_rem(x, y); break;
            default: printf("Unknown op %c\n", op1); exit(1);
          }
          printF16("X", x); printF16("Y", y); 
          sprintf(cmd, "0x%04x %c 0x%04x", x.v, op1, y.v);
          printF16(cmd, r); printFlags();
        } else if (opSize == 4) {
          float32_t x, y, r;
          x.v = xn; y.v = yn;
          switch (op1) {
            case 'x': r = f32_mul(x, y); break;
            case '+': r = f32_add(x, y); break;
            case '-': r = f32_sub(x, y); break;
            case '/': r = f32_div(x, y); break;
            case '%': r = f32_rem(x, y); break;
            default: printf("Unknown op %c\n", op1); exit(1);
          }
          printF32("X", x); printF32("Y", y); 
          sprintf(cmd, "0x%08x %c 0x%08x", x.v, op1, y.v);
          printF32(cmd, r); printFlags();

        } else { // opSize = 8
          float64_t x, y, r;
          x.v = xn; y.v = yn;
          switch (op1) {
            case 'x': r = f64_mul(x, y); break;
            case '+': r = f64_add(x, y); break;
            case '-': r = f64_sub(x, y); break;
            case '/': r = f64_div(x, y); break;
            case '%': r = f64_rem(x, y); break;
            default: printf("Unknown op %c\n", op1); exit(1);
          }
          printF64("X", x); printF64("Y", y); 
          sprintf(cmd, "0x%016lx %c 0x%016lx", x.v, op1, y.v);
          printF64(cmd, r); printFlags();

        }
      }
    }
}<|MERGE_RESOLUTION|>--- conflicted
+++ resolved
@@ -132,11 +132,7 @@
   printf("_");
   printf("%04lx", (conv.v >> 32) & 0xFFFF);
   printf("_");
-<<<<<<< HEAD
-  printf("%04x", (conv.v >> 16) & 0xFFFF);
-=======
   printf("%04lx", (conv.v >> 16) & 0xFFFF);
->>>>>>> 94124cb1
   printf("_");  
   printf("%04lx", (conv.v & 0xFFFF));
   printf(" = %lg = %s: Biased Exp %ld Fract 0x%lx\n", conv.d, sci, exp, fract);
