///////////////////////////////////////////
// testbench.sv
//
// Written: David_Harris@hmc.edu 9 January 2021
// Modified: 
//
// Purpose: Wally Testbench and helper modules
//          Applies test programs from the riscv-arch-test and Imperas suites
// 
// A component of the Wally configurable RISC-V project.
// 
// Copyright (C) 2021 Harvey Mudd College & Oklahoma State University
//
// SPDX-License-Identifier: Apache-2.0 WITH SHL-2.1
//
// Licensed under the Solderpad Hardware License v 2.1 (the “License”); you may not use this file 
// except in compliance with the License, or, at your option, the Apache License version 2.0. You 
// may obtain a copy of the License at
//
// https://solderpad.org/licenses/SHL-2.1/
//
// Unless required by applicable law or agreed to in writing, any work distributed under the 
// License is distributed on an “AS IS” BASIS, WITHOUT WARRANTIES OR CONDITIONS OF ANY KIND, 
// either express or implied. See the License for the specific language governing permissions 
// and limitations under the License.
////////////////////////////////////////////////////////////////////////////////////////////////

`include "config.vh"
`include "tests.vh"
`include "BranchPredictorType.vh"

`ifdef USE_IMPERAS_DV
    `include "idv/idv.svh"
`endif

import cvw::*;
`ifdef VERILATOR
import "DPI-C" function string getenvval(input string env_name);
`else
import "DPI-C" function string getenv(input string env_name);
`endif

module testbench;
  /* verilator lint_off WIDTHTRUNC */
  /* verilator lint_off WIDTHEXPAND */
  parameter DEBUG=0;
  parameter PrintHPMCounters=0;
  parameter BPRED_LOGGER=0;
  parameter I_CACHE_ADDR_LOGGER=0;
  parameter D_CACHE_ADDR_LOGGER=0;
  
  `ifdef USE_IMPERAS_DV
    import idvPkg::*;
    import rvviApiPkg::*;
    import idvApiPkg::*;
  `endif

`include "parameter-defs.vh"

  logic        clk;
  logic        reset_ext, reset;
  logic        ResetMem;

  // Variables that can be overwritten with $value$plusargs at start of simulation
  string       TEST;
  integer      INSTR_LIMIT;
`ifdef VERILATOR
  string       RISCV_DIR = getenvval("RISCV"); // "/opt/riscv";
`else
  string       RISCV_DIR = getenv("RISCV"); // "/opt/riscv";
`endif
  // string       RISCV_DIR = "/opt/riscv";

  // DUT signals
  logic [P.AHBW-1:0]    HRDATAEXT;
  logic                 HREADYEXT, HRESPEXT;
  logic                 HSELEXTSDC;
  logic [P.PA_BITS-1:0] HADDR;
  logic [P.AHBW-1:0]    HWDATA;
  logic [P.XLEN/8-1:0]  HWSTRB;
  logic                 HWRITE;
  logic [2:0]           HSIZE;
  logic [2:0]           HBURST;
  logic [3:0]           HPROT;
  logic [1:0]           HTRANS;
  logic                 HMASTLOCK;
  logic                 HCLK, HRESETn;

  logic [31:0] GPIOIN, GPIOOUT, GPIOEN;
  logic        UARTSin, UARTSout;
  logic        SPIIn, SPIOut;
  logic [3:0]  SPICS;
  logic        SDCIntr;

  logic        HREADY;
  logic        HSELEXT;

  
  string  ProgramAddrMapFile, ProgramLabelMapFile;
  integer ProgramAddrLabelArray [string];

  int test, i, errors, totalerrors;

  string outputfile;
  integer outputFilePointer;

  string tests[];
  logic DCacheFlushDone, DCacheFlushStart;
  logic riscofTest; 
  logic Validate;
  logic SelectTest;
  logic TestComplete;

  initial begin
    // look for arguments passed to simulation, or use defaults
    if (!$value$plusargs("TEST=%s", TEST))
      TEST = "none";
    if (!$value$plusargs("INSTR_LIMIT=%d", INSTR_LIMIT))
      INSTR_LIMIT = 0;
    
    // pick tests based on modes supported
    //tests = '{};
    if (P.XLEN == 64) begin // RV64
      case (TEST)
        "arch64i":                                tests = arch64i;
        "arch64priv":                             tests = arch64priv;
        "arch64c":      if (P.C_SUPPORTED) 
                          if (P.ZICSR_SUPPORTED)  tests = {arch64c, arch64cpriv};
                          else                    tests = {arch64c};
        "arch64m":      if (P.M_SUPPORTED)        tests = arch64m;
        "arch64a":      if (P.A_SUPPORTED)        tests = arch64a;
        "arch64f":      if (P.F_SUPPORTED)        tests = arch64f;
        "arch64d":      if (P.D_SUPPORTED)        tests = arch64d;  
        "arch64f_fma":  if (P.F_SUPPORTED)        tests = arch64f_fma;
        "arch64d_fma":  if (P.D_SUPPORTED)        tests = arch64d_fma;  
        "arch64f_divsqrt":  if (P.F_SUPPORTED)        tests = arch64f_divsqrt;
        "arch64d_divsqrt":  if (P.D_SUPPORTED)        tests = arch64d_divsqrt;  
        "arch64zifencei":  if (P.ZIFENCEI_SUPPORTED) tests = arch64zifencei;
        "arch64zicond":  if (P.ZICOND_SUPPORTED)  tests = arch64zicond;
        "imperas64i":                             tests = imperas64i;
        "imperas64f":   if (P.F_SUPPORTED)        tests = imperas64f;
        "imperas64d":   if (P.D_SUPPORTED)        tests = imperas64d;
        "imperas64m":   if (P.M_SUPPORTED)        tests = imperas64m;
        "wally64q":     if (P.Q_SUPPORTED)        tests = wally64q;
        "wally64a":     if (P.A_SUPPORTED)        tests = wally64a;
        "imperas64c":   if (P.C_SUPPORTED)        tests = imperas64c;
                        else                      tests = imperas64iNOc;
        "custom":                                 tests = custom;
        "wally64i":                               tests = wally64i; 
        "wally64priv":                            tests = wally64priv;
        "wally64periph":                          tests = wally64periph;
        "coremark":                               tests = coremark;
        "fpga":                                   tests = fpga;
        "ahb64" :                                 tests = ahb64;
        "coverage64gc" :                          tests = coverage64gc;
        "arch64zba":     if (P.ZBA_SUPPORTED)     tests = arch64zba;
        "arch64zbb":     if (P.ZBB_SUPPORTED)     tests = arch64zbb;
        "arch64zbc":     if (P.ZBC_SUPPORTED)     tests = arch64zbc;
        "arch64zbs":     if (P.ZBS_SUPPORTED)     tests = arch64zbs;
        "arch64zicboz":  if (P.ZICBOZ_SUPPORTED)  tests = arch64zicboz;
        "arch64zcb":     if (P.ZCB_SUPPORTED)     tests = arch64zcb;
        "arch64zfh":     if (P.ZFH_SUPPORTED)     tests = arch64zfh;
        "arch64zfh_fma": if (P.ZFH_SUPPORTED)     tests = arch64zfh_fma; 
        "arch64zfh_divsqrt":     if (P.ZFH_SUPPORTED)     tests = arch64zfh_divsqrt;
        "arch64zfaf":    if (P.ZFA_SUPPORTED)     tests = arch64zfaf;
        "arch64zfad":    if (P.ZFA_SUPPORTED & P.D_SUPPORTED)  tests = arch64zfad;
        "buildroot":                              tests = buildroot;
        "arch64zbkb":    if (P.ZBKB_SUPPORTED)    tests = arch64zbkb;
        "arch64zbkc":    if (P.ZBKC_SUPPORTED)    tests = arch64zbkc;
        "arch64zbkx":    if (P.ZBKX_SUPPORTED)    tests = arch64zbkx;
        "arch64zknd":    if (P.ZKND_SUPPORTED)    tests = arch64zknd;
        "arch64zkne":    if (P.ZKNE_SUPPORTED)    tests = arch64zkne;
        "arch64zknh":    if (P.ZKNH_SUPPORTED)    tests = arch64zknh;
      endcase 
    end else begin // RV32
      case (TEST)
        "arch32e":                                tests = arch32e; 
        "arch32i":                                tests = arch32i;
        "arch32priv":                             tests = arch32priv;
        "arch32c":      if (P.C_SUPPORTED) 
                          if (P.ZICSR_SUPPORTED)  tests = {arch32c, arch32cpriv};
                          else                    tests = {arch32c};
        "arch32m":      if (P.M_SUPPORTED)        tests = arch32m;
        "arch32a":      if (P.A_SUPPORTED)        tests = arch32a;
        "arch32f":      if (P.F_SUPPORTED)        tests = arch32f;
        "arch32d":      if (P.D_SUPPORTED)        tests = arch32d;
        "arch32f_fma":  if (P.F_SUPPORTED)        tests = arch32f_fma;
        "arch32d_fma":  if (P.D_SUPPORTED)        tests = arch32d_fma;
        "arch32f_divsqrt":  if (P.F_SUPPORTED)        tests = arch32f_divsqrt;
        "arch32d_divsqrt":  if (P.D_SUPPORTED)        tests = arch32d_divsqrt;  
        "arch32zifencei":     if (P.ZIFENCEI_SUPPORTED) tests = arch32zifencei;
        "arch32zicond":  if (P.ZICOND_SUPPORTED)  tests = arch32zicond;
        "imperas32i":                             tests = imperas32i;
        "imperas32f":   if (P.F_SUPPORTED)        tests = imperas32f;
        "imperas32m":   if (P.M_SUPPORTED)        tests = imperas32m;
        "wally32a":     if (P.A_SUPPORTED)        tests = wally32a;
        "imperas32c":   if (P.C_SUPPORTED)        tests = imperas32c;
                        else                      tests = imperas32iNOc;
        "wally32i":                               tests = wally32i; 
        "wally32priv":                            tests = wally32priv;
        "wally32periph":                          tests = wally32periph;
        "ahb32" :                                 tests = ahb32;
        "embench":                                tests = embench;
        "coremark":                               tests = coremark;
        "arch32zba":     if (P.ZBA_SUPPORTED)     tests = arch32zba;
        "arch32zbb":     if (P.ZBB_SUPPORTED)     tests = arch32zbb;
        "arch32zbc":     if (P.ZBC_SUPPORTED)     tests = arch32zbc;
        "arch32zbs":     if (P.ZBS_SUPPORTED)     tests = arch32zbs;
        "arch32zicboz":  if (P.ZICBOZ_SUPPORTED)  tests = arch32zicboz;
        "arch32zcb":     if (P.ZCB_SUPPORTED)     tests = arch32zcb;
        "arch32zfh":     if (P.ZFH_SUPPORTED)     tests = arch32zfh;
        "arch32zfh_fma": if (P.ZFH_SUPPORTED)     tests = arch32zfh_fma; 
        "arch32zfh_divsqrt":     if (P.ZFH_SUPPORTED)     tests = arch32zfh_divsqrt;
        "arch32zfaf":    if (P.ZFA_SUPPORTED)     tests = arch32zfaf;
        "arch32zfad":    if (P.ZFA_SUPPORTED & P.D_SUPPORTED)  tests = arch32zfad;
        "arch32zbkb":    if (P.ZBKB_SUPPORTED)    tests = arch32zbkb;
        "arch32zbkc":    if (P.ZBKC_SUPPORTED)    tests = arch32zbkc;
        "arch32zbkx":    if (P.ZBKX_SUPPORTED)    tests = arch32zbkx;
        "arch32zknd":    if (P.ZKND_SUPPORTED)    tests = arch32zknd;
        "arch32zkne":    if (P.ZKNE_SUPPORTED)    tests = arch32zkne;
        "arch32zknh":    if (P.ZKNH_SUPPORTED)    tests = arch32zknh;
      endcase
    end
    if (tests.size() == 0) begin
      $display("TEST %s not supported in this configuration", TEST);
      $finish;
    end
  end // initial begin

  // Model the testbench as an fsm.
  // Do this in parts so it easier to verify
  // part 1: build a version which echos the same behavior as the below code, but does not drive anything
  // part 2: drive some of the controls
  // part 3: drive all logic and remove old inital and always @ negedge clk block

  typedef enum logic [3:0]{STATE_TESTBENCH_RESET,
                           STATE_INIT_TEST,
                           STATE_RESET_MEMORIES,
                           STATE_RESET_MEMORIES2,
                           STATE_LOAD_MEMORIES,
                           STATE_RESET_TEST,
                           STATE_RUN_TEST,
                           STATE_COPY_RAM,
                           STATE_CHECK_TEST,
                           STATE_CHECK_TEST_WAIT,
                           STATE_VALIDATE,
                           STATE_INCR_TEST} statetype;
  statetype CurrState, NextState;
  logic        TestBenchReset;
  logic [2:0]  ResetCount, ResetThreshold;
  logic        LoadMem;
  logic        ResetCntEn;
  logic        ResetCntRst;
  logic        CopyRAM;

  string  signame, memfilename, bootmemfilename, uartoutfilename, pathname, rmCmd;
  integer begin_signature_addr, end_signature_addr, signature_size;

  assign ResetThreshold = 3'd5;

  initial begin
    TestBenchReset = 1;
    # 100;
    TestBenchReset = 0;
  end

  always_ff @(posedge clk)
    if (TestBenchReset) CurrState <= STATE_TESTBENCH_RESET;
    else CurrState <= NextState;  

  // fsm next state logic
  always_comb begin
    // riscof tests have a different signature, tests[0] == "1" refers to RiscvArchTests 
    // and tests[0] == "2" refers to WallyRiscvArchTests 
    riscofTest = tests[0] == "1" | tests[0] == "2"; 
    pathname = tvpaths[tests[0].atoi()];

    case(CurrState)
      STATE_TESTBENCH_RESET:                      NextState = STATE_INIT_TEST;
      STATE_INIT_TEST:                            NextState = STATE_RESET_MEMORIES;
      STATE_RESET_MEMORIES:                       NextState = STATE_RESET_MEMORIES2;
      STATE_RESET_MEMORIES2:                      NextState = STATE_LOAD_MEMORIES;  // Give the reset enough time to ensure the bus is reset before loading the memories.
      STATE_LOAD_MEMORIES:                        NextState = STATE_RESET_TEST;
      STATE_RESET_TEST:      if(ResetCount < ResetThreshold) NextState = STATE_RESET_TEST;
                             else                 NextState = STATE_RUN_TEST;
      STATE_RUN_TEST:        if(TestComplete)     NextState = STATE_COPY_RAM;
                             else                 NextState = STATE_RUN_TEST;
      STATE_COPY_RAM:                             NextState = STATE_CHECK_TEST;
      STATE_CHECK_TEST:      if (DCacheFlushDone) NextState = STATE_VALIDATE;
                             else                 NextState = STATE_CHECK_TEST_WAIT;
      STATE_CHECK_TEST_WAIT: if(DCacheFlushDone)  NextState = STATE_VALIDATE;
                             else                 NextState = STATE_CHECK_TEST_WAIT;
      STATE_VALIDATE:                             NextState = STATE_INIT_TEST;
      STATE_INCR_TEST:                            NextState = STATE_INIT_TEST;
      default:                                    NextState = STATE_TESTBENCH_RESET;
    endcase
  end // always_comb
  // fsm output control logic 
  assign reset_ext = CurrState == STATE_TESTBENCH_RESET | CurrState == STATE_INIT_TEST | 
                     CurrState == STATE_RESET_MEMORIES | CurrState == STATE_RESET_MEMORIES2 | 
                     CurrState == STATE_LOAD_MEMORIES | CurrState ==STATE_RESET_TEST;
  // this initialization is very expensive, only do it for coremark.  
  assign ResetMem = (CurrState == STATE_RESET_MEMORIES | CurrState == STATE_RESET_MEMORIES2) & TEST == "coremark";
  assign LoadMem = CurrState == STATE_LOAD_MEMORIES;
  assign ResetCntRst = CurrState == STATE_INIT_TEST;
  assign ResetCntEn = CurrState == STATE_RESET_TEST;
  assign Validate = CurrState == STATE_VALIDATE;
  assign SelectTest = CurrState == STATE_INIT_TEST;
  assign CopyRAM = TestComplete & CurrState == STATE_RUN_TEST;
  assign DCacheFlushStart = CurrState == STATE_COPY_RAM;

  // fsm reset counter
  counter #(3) RstCounter(clk, ResetCntRst, ResetCntEn, ResetCount);

  ////////////////////////////////////////////////////////////////////////////////
  // Find the test vector files and populate the PC to function label converter
  ////////////////////////////////////////////////////////////////////////////////
  logic [P.XLEN-1:0] testadr;
  always_comb begin
  	begin_signature_addr = ProgramAddrLabelArray["begin_signature"];
 	end_signature_addr = ProgramAddrLabelArray["sig_end_canary"];
  	signature_size = end_signature_addr - begin_signature_addr;
  end
  logic EcallFaultM;
  if (P.ZICSR_SUPPORTED)
    assign EcallFaultM = dut.core.priv.priv.EcallFaultM;
  else
    assign EcallFaultM = 0;
  always @(posedge clk) begin
    ////////////////////////////////////////////////////////////////////////////////
    // Verify the test ran correctly by checking the memory against a known signature.
    ////////////////////////////////////////////////////////////////////////////////
    if(TestBenchReset) test = 1;
    if (P.ZICSR_SUPPORTED & TEST == "coremark")
      if (EcallFaultM) begin
        $display("Benchmark: coremark is done.");
        $stop;
      end
    if (P.ZICSR_SUPPORTED & dut.core.ifu.PCM == 0 & dut.core.ifu.InstrM == 0 & dut.core.ieu.InstrValidM) begin 
      $display("Program fetched illegal instruction 0x00000000 from address 0x00000000.  Might be fault with no fault handler.");
      //$stop; // presently wally32/64priv tests trigger this for reasons not yet understood.
    end

  // modifications 4/3/24 kunlin & harris to speed up Verilator
  // For some reason, Verilator runs ~100x slower when these SelectTest and Validate codes are in the posedge clk block
  //end // added
  //always @(posedge SelectTest) // added
    if(SelectTest) begin
      if (riscofTest) memfilename = {pathname, tests[test], "/ref/ref.elf.memfile"};
      else if(TEST == "buildroot") begin 
        memfilename = {RISCV_DIR, "/linux-testvectors/ram.bin"};
        bootmemfilename = {RISCV_DIR, "/linux-testvectors/bootmem.bin"};
        uartoutfilename = {"logs/", TEST, "_uart.out"};
        rmCmd = {"rm -f ", uartoutfilename};
        $system(rmCmd); // Delete existing UARToutfile
      end
      else            memfilename = {pathname, tests[test], ".elf.memfile"};
      if (riscofTest) begin
        ProgramAddrMapFile = {pathname, tests[test], "/ref/ref.elf.objdump.addr"};
        ProgramLabelMapFile = {pathname, tests[test], "/ref/ref.elf.objdump.lab"};
      end else if (TEST == "buildroot") begin
        ProgramAddrMapFile = {RISCV_DIR, "/buildroot/output/images/disassembly/vmlinux.objdump.addr"};
        ProgramLabelMapFile = {RISCV_DIR, "/buildroot/output/images/disassembly/vmlinux.objdump.lab"};
      end else begin
        ProgramAddrMapFile = {pathname, tests[test], ".elf.objdump.addr"};
        ProgramLabelMapFile = {pathname, tests[test], ".elf.objdump.lab"};
      end
      // declare memory labels that interest us, the updateProgramAddrLabelArray task will find 
      // the addr of each label and fill the array. To expand, add more elements to this array 
      // and initialize them to zero (also initilaize them to zero at the start of the next test)
      updateProgramAddrLabelArray(ProgramAddrMapFile, ProgramLabelMapFile, ProgramAddrLabelArray);
    end
`ifdef VERILATOR // this macro is defined when verilator is used
  // Simulator Verilator has an issue that the validate logic below slows runtime 110x if it is 
  // in the posedge clk block rather than a separate posedge Validate block.  
  // Until it is fixed, provide a silly posedge Validate block to keep Verilator happy.
  // https://github.com/verilator/verilator/issues/4967
  end // restored
  always @(posedge Validate) // added
`endif
    if(Validate) begin
      if (TEST == "embench") begin
        // Writes contents of begin_signature to .sim.output file
        // this contains instret and cycles for start and end of test run, used by embench 
        // python speed script to calculate embench speed score. 
        // also, begin_signature contains the results of the self checking mechanism, 
        // which will be read by the python script for error checking
        $display("Embench Benchmark: %s is done.", tests[test]);
        if (riscofTest) outputfile = {pathname, tests[test], "/ref/ref.sim.output"};
        else outputfile = {pathname, tests[test], ".sim.output"};
        outputFilePointer = $fopen(outputfile, "w");
        i = 0;
        testadr = ($unsigned(begin_signature_addr))/(P.XLEN/8);
        while ($unsigned(i) < $unsigned(5'd5)) begin
          $fdisplayh(outputFilePointer, DCacheFlushFSM.ShadowRAM[testadr+i]);
          i = i + 1;
        end
        $fclose(outputFilePointer);
        $display("Embench Benchmark: created output file: %s", outputfile);
      end else if (TEST == "coverage64gc") begin
        $display("Coverage tests don't get checked");
      end else begin 
        // for tests with no self checking mechanism, read .signature.output file and compare to check for errors
        // clear signature to prevent contamination from previous tests
        if (!begin_signature_addr)
          $display("begin_signature addr not found in %s", ProgramLabelMapFile);
        else if (TEST != "embench") begin   // *** quick hack for embench.  need a better long term solution
          CheckSignature(pathname, tests[test], riscofTest, begin_signature_addr, errors);
          if(errors > 0) totalerrors = totalerrors + 1;
        end
      end
      test = test + 1; // *** this probably needs to be moved.
      if (test == tests.size()) begin
        if (totalerrors == 0) $display("SUCCESS! All tests ran without failures.");
        else $display("FAIL: %d test programs had errors", totalerrors);
`ifdef VERILATOR // this macro is defined when verilator is used
        $finish; // Simulator Verilator needs $finish to terminate simulation.
`else
         $stop; // if this is changed to $finish for Questa, wally-batch.do does not go to the next step to run coverage, and wally.do terminates without allowing GUI debug
`endif
      end
    end
`ifndef VERILATOR
  // Remove this when issue 4967 is resolved and the posedge Validate logic above is removed
  end 
`endif


  ////////////////////////////////////////////////////////////////////////////////
  // load memories with program image
  ////////////////////////////////////////////////////////////////////////////////

  integer ShadowIndex;
  integer LogXLEN;
  integer StartIndex;
  integer EndIndex;
  integer BaseIndex;
  integer memFile;
  integer readResult;
  if (P.SDC_SUPPORTED) begin
    always @(posedge clk) begin
      if (LoadMem) begin
        string romfilename, sdcfilename;
        romfilename = {"../tests/custom/fpga-test-sdc/bin/fpga-test-sdc.memfile"};
        sdcfilename = {"../testbench/sdc/ramdisk2.hex"};   
        //$readmemh(romfilename, dut.uncoregen.uncore.bootrom.bootrom.memory.ROM);
        //$readmemh(sdcfilename, sdcard.sdcard.FLASHmem);
        // shorten sdc timers for simulation
        //dut.uncoregen.uncore.sdc.SDC.LimitTimers = 1;
      end
    end
  end else if (P.IROM_SUPPORTED) begin
    always @(posedge clk) begin
      if (LoadMem) begin
        $readmemh(memfilename, dut.core.ifu.irom.irom.rom.ROM);
      end
    end
  end else if (P.BUS_SUPPORTED) begin : bus_supported
    always @(posedge clk) begin
      if (LoadMem) begin
        if (TEST == "buildroot") begin
          memFile = $fopen(bootmemfilename, "rb");
          readResult = $fread(dut.uncoregen.uncore.bootrom.bootrom.memory.ROM, memFile);
          $fclose(memFile);
          memFile = $fopen(memfilename, "rb");
          readResult = $fread(dut.uncoregen.uncore.ram.ram.memory.RAM, memFile);
          $fclose(memFile);
        end else 
          $readmemh(memfilename, dut.uncoregen.uncore.ram.ram.memory.RAM);
        if (TEST == "embench") $display("Read memfile %s", memfilename);
      end
      if (CopyRAM) begin
        LogXLEN = (1 + P.XLEN/32); // 2 for rv32 and 3 for rv64
        StartIndex = begin_signature_addr >> LogXLEN;
        EndIndex = (end_signature_addr >> LogXLEN) + 8;
        BaseIndex = P.UNCORE_RAM_BASE >> LogXLEN;
        for(ShadowIndex = StartIndex; ShadowIndex <= EndIndex; ShadowIndex++) begin
          testbench.DCacheFlushFSM.ShadowRAM[ShadowIndex] = dut.uncoregen.uncore.ram.ram.memory.RAM[ShadowIndex - BaseIndex];
        end
      end
    end
  end 
  if (P.DTIM_SUPPORTED) begin
    always @(posedge clk) begin
      if (LoadMem) begin
        $readmemh(memfilename, dut.core.lsu.dtim.dtim.ram.RAM);
        $display("Read memfile %s", memfilename);
      end
      if (CopyRAM) begin
        LogXLEN = (1 + P.XLEN/32); // 2 for rv32 and 3 for rv64
        StartIndex = begin_signature_addr >> LogXLEN;
        EndIndex = (end_signature_addr >> LogXLEN) + 8;
        BaseIndex = P.UNCORE_RAM_BASE >> LogXLEN;
        for(ShadowIndex = StartIndex; ShadowIndex <= EndIndex; ShadowIndex++) begin
          testbench.DCacheFlushFSM.ShadowRAM[ShadowIndex] = dut.core.lsu.dtim.dtim.ram.RAM[ShadowIndex - BaseIndex];
        end
      end
    end
  end

  integer adrindex;
  if (P.UNCORE_RAM_SUPPORTED)
    always @(posedge clk) 
      if (ResetMem)  // program memory is sometimes reset (e.g. for CoreMark, which needs zeroed memory)
        for (adrindex=0; adrindex<(P.UNCORE_RAM_RANGE>>1+(P.XLEN/32)); adrindex = adrindex+1) 
          dut.uncoregen.uncore.ram.ram.memory.RAM[adrindex] = 0;

  ////////////////////////////////////////////////////////////////////////////////
  // Actual hardware
  ////////////////////////////////////////////////////////////////////////////////

  // instantiate device to be tested
  assign GPIOIN = 0;
  assign UARTSin = 1;
  assign SPIIn = 0;

  if(P.EXT_MEM_SUPPORTED) begin
    ram_ahb #(.P(P), .BASE(P.EXT_MEM_BASE), .RANGE(P.EXT_MEM_RANGE)) 
    ram (.HCLK, .HRESETn, .HADDR, .HWRITE, .HTRANS, .HWDATA, .HSELRam(HSELEXT), 
      .HREADRam(HRDATAEXT), .HREADYRam(HREADYEXT), .HRESPRam(HRESPEXT), .HREADY, .HWSTRB);
  end else begin 
    assign HREADYEXT = 1;
    assign {HRESPEXT, HRDATAEXT} = 0;
  end

  if(P.SDC_SUPPORTED) begin : sdcard
    // *** fix later
/* -----\/----- EXCLUDED -----\/-----
    sdModel sdcard
      (.sdClk(SDCCLK),
       .cmd(SDCCmd), 
       .dat(SDCDat));

    assign SDCCmd = SDCCmdOE ? SDCCmdOut : 1'bz;
    assign SDCCmdIn = SDCCmd;
    assign SDCDat = sd_dat_reg_t ? sd_dat_reg_o : sd_dat_i;
    assign SDCDatIn = SDCDat;
 -----/\----- EXCLUDED -----/\----- */
    assign SDCIntr = 0;
  end else begin
    assign SDCIntr = 0;
  end

  wallypipelinedsoc  #(P) dut(.clk, .reset_ext, .reset, .HRDATAEXT, .HREADYEXT, .HRESPEXT, .HSELEXT, .HSELEXTSDC,
    .HCLK, .HRESETn, .HADDR, .HWDATA, .HWSTRB, .HWRITE, .HSIZE, .HBURST, .HPROT,
    .HTRANS, .HMASTLOCK, .HREADY, .TIMECLK(1'b0), .GPIOIN, .GPIOOUT, .GPIOEN,
    .UARTSin, .UARTSout, .SDCIntr, .SPIIn, .SPIOut, .SPICS); 

  // generate clock to sequence tests
  always begin
    clk = 1; # 5; clk = 0; # 5;
  end

  /*
  // Print key info  each cycle for debugging
  always @(posedge clk) begin 
    #2;
    $display("PCM: %x  InstrM: %x (%5s) WriteDataM: %x  IEUResultM: %x",
         dut.core.PCM, dut.core.InstrM, InstrMName, dut.core.WriteDataM, dut.core.ieu.dp.IEUResultM);
  end
  */

  ////////////////////////////////////////////////////////////////////////////////
  // Support logic
  ////////////////////////////////////////////////////////////////////////////////

  // Duplicate copy of pipeline registers that are optimized out of some configurations
  logic [31:0] NextInstrE, InstrM;
  mux2    #(32)     FlushInstrMMux(dut.core.ifu.InstrE, dut.core.ifu.nop, dut.core.ifu.FlushM, NextInstrE);
  flopenr #(32)     InstrMReg(clk, reset, ~dut.core.ifu.StallM, NextInstrE, InstrM);

  // Track names of instructions
  string InstrFName, InstrDName, InstrEName, InstrMName, InstrWName;
  logic [31:0] InstrW;
  flopenr #(32)    InstrWReg(clk, reset, ~dut.core.ieu.dp.StallW,  InstrM, InstrW);
  instrTrackerTB it(clk, reset, dut.core.ieu.dp.FlushE,
                dut.core.ifu.InstrRawF[31:0],
                dut.core.ifu.InstrD, dut.core.ifu.InstrE,
                InstrM,  InstrW,
                InstrFName, InstrDName, InstrEName, InstrMName, InstrWName);

  // watch for problems such as lockup, reading unitialized memory, bad configs
  watchdog #(P.XLEN, 1000000) watchdog(.clk, .reset);  // check if PCW is stuck
  ramxdetector #(P.XLEN, P.LLEN) ramxdetector(clk, dut.core.lsu.MemRWM[1], dut.core.lsu.LSULoadAccessFaultM, dut.core.lsu.ReadDataM, 
                                      dut.core.ifu.PCM, InstrM, dut.core.lsu.IEUAdrM, InstrMName);
  riscvassertions #(P) riscvassertions();  // check assertions for a legal configuration
  loggers #(P, PrintHPMCounters, I_CACHE_ADDR_LOGGER, D_CACHE_ADDR_LOGGER, BPRED_LOGGER)
    loggers (clk, reset, DCacheFlushStart, DCacheFlushDone, memfilename, TEST);

  // track the current function or global label
  if (DEBUG == 1 | ((PrintHPMCounters | BPRED_LOGGER) & P.ZICNTR_SUPPORTED)) begin : FunctionName
    FunctionName #(P) FunctionName(.reset(reset_ext | TestBenchReset),
			      .clk(clk), .ProgramAddrMapFile(ProgramAddrMapFile), .ProgramLabelMapFile(ProgramLabelMapFile));
  end

  // Append UART output to file for tests
  if (P.UART_SUPPORTED) begin: uart_logger
    always @(posedge clk) begin
      if (TEST == "buildroot") begin
        if (~dut.uncoregen.uncore.uartgen.uart.MEMWb & dut.uncoregen.uncore.uartgen.uart.uartPC.A == 3'b000 & ~dut.uncoregen.uncore.uartgen.uart.uartPC.DLAB) begin
          memFile = $fopen(uartoutfilename, "ab");
          $fwrite(memFile, "%c", dut.uncoregen.uncore.uartgen.uart.uartPC.Din);
          $fclose(memFile);
        end
      end
    end
  end

  // Termination condition
  // terminate on a specific ECALL after li x3,1 for old Imperas tests,  *** remove this when old imperas tests are removed
  // or sw	gp,-56(t0) for new Imperas tests
  // or sd gp, -56(t0) 
  // or on a jump to self infinite loop (6f) for RISC-V Arch tests
  logic ecf; // remove this once we don't rely on old Imperas tests with Ecalls
  if (P.ZICSR_SUPPORTED) assign ecf = dut.core.priv.priv.EcallFaultM;
  else                  assign ecf = 0;
  always_comb begin
  	TestComplete = ecf & 
			    (dut.core.ieu.dp.regf.rf[3] == 1 | 
			     (dut.core.ieu.dp.regf.we3 & 
			      dut.core.ieu.dp.regf.a3 == 3 & 
			      dut.core.ieu.dp.regf.wd3 == 1)) |
           ((InstrM == 32'h6f | InstrM == 32'hfc32a423 | InstrM == 32'hfc32a823) & dut.core.ieu.c.InstrValidM ) |
           ((dut.core.lsu.IEUAdrM == ProgramAddrLabelArray["tohost"]) & InstrMName == "SW" );
  //assign DCacheFlushStart =  TestComplete;
  end
  
  DCacheFlushFSM #(P) DCacheFlushFSM(.clk(clk), .reset(reset), .start(DCacheFlushStart), .done(DCacheFlushDone));

  if(P.ZICSR_SUPPORTED) begin
    logic [P.XLEN-1:0] Minstret;
    assign Minstret = testbench.dut.core.priv.priv.csr.counters.counters.HPMCOUNTER_REGW[2];  
    always @(negedge clk) begin
      if (INSTR_LIMIT > 0) begin
        if((Minstret != 0) && (Minstret % 'd100000 == 0)) $display("Reached %d instructions", Minstret);
        if((Minstret == INSTR_LIMIT) & (INSTR_LIMIT!=0)) begin $stop; $stop; end
      end
    end
end

  ////////////////////////////////////////////////////////////////////////////////
  // ImperasDV Co-simulator hooks
  ////////////////////////////////////////////////////////////////////////////////
`ifdef USE_IMPERAS_DV

  rvviTrace #(.XLEN(P.XLEN), .FLEN(P.FLEN)) rvvi();
  wallyTracer #(P) wallyTracer(rvvi);

  trace2log idv_trace2log(rvvi);
  //      trace2cov idv_trace2cov(rvvi);

  // enabling of comparison types
  trace2api #(.CMP_PC      (1),
              .CMP_INS     (1),
              .CMP_GPR     (1),
              .CMP_FPR     (1),
              .CMP_VR      (0),
              .CMP_CSR     (1)
              ) idv_trace2api(rvvi);

  initial begin
    int iter;
    #1;
    IDV_MAX_ERRORS = 3;

    // Initialize REF (do this before initializing the DUT)
    if (!rvviVersionCheck(RVVI_API_VERSION)) begin
      $display($sformatf("%m @ t=%0t: Expecting RVVI API version %0d.", $time, RVVI_API_VERSION));
      $fatal;
    end
    
    void'(rvviRefConfigSetString(IDV_CONFIG_MODEL_VENDOR,            "riscv.ovpworld.org"));
    void'(rvviRefConfigSetString(IDV_CONFIG_MODEL_NAME,              "riscv"));
    void'(rvviRefConfigSetString(IDV_CONFIG_MODEL_VARIANT,           "RV64GC"));
    void'(rvviRefConfigSetInt(IDV_CONFIG_MODEL_ADDRESS_BUS_WIDTH,     56));
    void'(rvviRefConfigSetInt(IDV_CONFIG_MAX_NET_LATENCY_RETIREMENTS, 6));

    if (!rvviRefInit("")) begin
      $display($sformatf("%m @ t=%0t: rvviRefInit failed", $time));
      $fatal;
    end

    // Volatile CSRs
    void'(rvviRefCsrSetVolatile(0, 32'hC00));   // CYCLE
    void'(rvviRefCsrSetVolatile(0, 32'hB00));   // MCYCLE
    void'(rvviRefCsrSetVolatile(0, 32'hC02));   // INSTRET
    void'(rvviRefCsrSetVolatile(0, 32'hB02));   // MINSTRET
    void'(rvviRefCsrSetVolatile(0, 32'hC01));   // TIME
    
    // User HPMCOUNTER3 - HPMCOUNTER31
    for (iter='hC03; iter<='hC1F; iter++) begin
      void'(rvviRefCsrSetVolatile(0, iter));   // HPMCOUNTERx
    end       
    
    // Machine MHPMCOUNTER3 - MHPMCOUNTER31
    for (iter='hB03; iter<='hB1F; iter++) begin
      void'(rvviRefCsrSetVolatile(0, iter));   // MHPMCOUNTERx
    end       
    
    // cannot predict this register due to latency between
    // pending and taken
    void'(rvviRefCsrSetVolatile(0, 32'h344));   // MIP
    void'(rvviRefCsrSetVolatile(0, 32'h144));   // SIP

    // Privileges for PMA are set in the imperas.ic
    // volatile (IO) regions are defined here
    // only real ROM/RAM areas are BOOTROM and UNCORE_RAM
    if (P.CLINT_SUPPORTED) begin
      void'(rvviRefMemorySetVolatile(P.CLINT_BASE, (P.CLINT_BASE + P.CLINT_RANGE)));
    end
    if (P.GPIO_SUPPORTED) begin
      void'(rvviRefMemorySetVolatile(P.GPIO_BASE, (P.GPIO_BASE + P.GPIO_RANGE)));
    end
    if (P.UART_SUPPORTED) begin
      void'(rvviRefMemorySetVolatile(P.UART_BASE, (P.UART_BASE + P.UART_RANGE)));
    end
    if (P.PLIC_SUPPORTED) begin
      void'(rvviRefMemorySetVolatile(P.PLIC_BASE, (P.PLIC_BASE + P.PLIC_RANGE)));
    end
    if (P.SDC_SUPPORTED) begin
      void'(rvviRefMemorySetVolatile(P.SDC_BASE, (P.SDC_BASE + P.SDC_RANGE)));
    end
    if (P.SPI_SUPPORTED) begin
      void'(rvviRefMemorySetVolatile(P.SPI_BASE, (P.SPI_BASE + P.SPI_RANGE)));
    end

    if(P.XLEN==32) begin
      void'(rvviRefCsrSetVolatile(0, 32'hC80));   // CYCLEH
      void'(rvviRefCsrSetVolatile(0, 32'hB80));   // MCYCLEH
      void'(rvviRefCsrSetVolatile(0, 32'hC82));   // INSTRETH
      void'(rvviRefCsrSetVolatile(0, 32'hB82));   // MINSTRETH
    end

    void'(rvviRefCsrSetVolatile(0, 32'h104));   // SIE - Temporary!!!!
    
    // Load memory
    // *** RT: This section can probably be moved into the same chunk of code which
    // loads the memories.  However I'm not sure that ImperasDV supports reloading
    // the memories without relaunching the simulator.
    begin
      longint x64;
      int     x32[2];
      longint index;
      string  memfilenameImperasDV, bootmemfilenameImperasDV;
      
      memfilenameImperasDV = {RISCV_DIR, "/linux-testvectors/ram.bin"};
      bootmemfilenameImperasDV = {RISCV_DIR, "/linux-testvectors/bootmem.bin"};

      $display("RVVI Loading bootmem.bin");
      memFile = $fopen(bootmemfilenameImperasDV, "rb");
      index = 'h1000 - 8;
      while(!$feof(memFile)) begin
        index+=8;
        readResult = $fread(x64, memFile);
        if (x64 == 0) continue;
        x32[0] = x64 & 'hffffffff;
        x32[1] = x64 >> 32;
        rvviRefMemoryWrite(0, index+0, x32[0], 4);
        rvviRefMemoryWrite(0, index+4, x32[1], 4);
        //$display("boot %08X x32[0]=%08X x32[1]=%08X", index, x32[0], x32[1]);
      end
      $fclose(memFile);
            
      $display("RVVI Loading ram.bin");
      memFile = $fopen(memfilenameImperasDV, "rb");
      index = 'h80000000 - 8;
      while(!$feof(memFile)) begin
        index+=8;
        readResult = $fread(x64, memFile);
        if (x64 == 0) continue;
        x32[0] = x64 & 'hffffffff;
        x32[1] = x64 >> 32;
        rvviRefMemoryWrite(0, index+0, x32[0], 4);
        rvviRefMemoryWrite(0, index+4, x32[1], 4);
        //$display("ram  %08X x32[0]=%08X x32[1]=%08X", index, x32[0], x32[1]);
      end
      $fclose(memFile);
      
      $display("RVVI Loading Complete");
      
      void'(rvviRefPcSet(0, P.RESET_VECTOR)); // set BOOTROM address
    end
  end

  always @(dut.core.priv.priv.csr.csri.MIP_REGW[7])   void'(rvvi.net_push("MTimerInterrupt",    dut.core.priv.priv.csr.csri.MIP_REGW[7]));
  always @(dut.core.priv.priv.csr.csri.MIP_REGW[11])  void'(rvvi.net_push("MExternalInterrupt", dut.core.priv.priv.csr.csri.MIP_REGW[11]));
  always @(dut.core.priv.priv.csr.csri.MIP_REGW[9])   void'(rvvi.net_push("SExternalInterrupt", dut.core.priv.priv.csr.csri.MIP_REGW[9]));
  always @(dut.core.priv.priv.csr.csri.MIP_REGW[3])   void'(rvvi.net_push("MSWInterrupt",       dut.core.priv.priv.csr.csri.MIP_REGW[3]));
  always @(dut.core.priv.priv.csr.csri.MIP_REGW[1])   void'(rvvi.net_push("SSWInterrupt",       dut.core.priv.priv.csr.csri.MIP_REGW[1]));
  always @(dut.core.priv.priv.csr.csri.MIP_REGW[5])   void'(rvvi.net_push("STimerInterrupt",    dut.core.priv.priv.csr.csri.MIP_REGW[5]));

  final begin
    void'(rvviRefShutdown());
  end

`endif
  ////////////////////////////////////////////////////////////////////////////////
  // END of ImperasDV Co-simulator hooks
  ////////////////////////////////////////////////////////////////////////////////

  task automatic CheckSignature;
    // This task must be declared inside this module as it needs access to parameter P.  There is
    // no way to pass P to the task unless we convert it to a module.
    
    input string  pathname;
    input string  TestName;
    input logic   riscofTest;
    input integer begin_signature_addr;
    output integer errors;
    int fd, code;
    string line;
    int siglines, sigentries;

    localparam SIGNATURESIZE = 5000000;
    integer        i;
    logic [31:0]   sig32[0:SIGNATURESIZE];
    logic [31:0]   parsed;
    logic [P.XLEN-1:0] signature[0:SIGNATURESIZE];
    string            signame;
    logic [P.XLEN-1:0] testadr, testadrNoBase;

    //$display("Invoking CheckSignature %s %s %0t", pathname, TestName, $time); 
    
    // read .signature.output file and compare to check for errors
    if (riscofTest) signame = {pathname, TestName, "/ref/Reference-sail_c_simulator.signature"};
    else signame = {pathname, TestName, ".signature.output"};

    // read signature file from memory and count lines.  Can't use readmemh because we need the line count
    // $readmemh(signame, sig32);
    fd = $fopen(signame, "r");
    siglines = 0;
    if (fd == 0) $display("Unable to read %s", signame);
    else begin
      while (!$feof(fd)) begin
        code = $fgets(line, fd);
        if (code != 0) begin
          int errno;
          string errstr;
          errno = $ferror(fd, errstr);
          if (errno != 0) $display("Error %d (code %d) reading line %d of %s: %s", errno, code, siglines, signame, errstr);
          if (line.len() > 1) begin // skip blank lines
            if ($sscanf(line, "%x", parsed) != 0) begin
              sig32[siglines] = parsed;
              siglines = siglines + 1; // increment if line is not blank
            end
          end
        end
      end
      $fclose(fd);
    end

    // Check valid number of lines were read
    if (siglines == 0) begin  
      errors = 1; 
      $display("Error: empty test file %s", signame);
    end else if (P.XLEN == 64 & (siglines % 2)) begin
      errors = 1;
      $display("Error: RV64 signature has odd number of lines %s", signame);
    end else errors = 0;

    // copy lines into signature, converting to XLEN if necessary
    sigentries = (P.XLEN == 32) ? siglines : siglines/2; // number of signature entries
    for (i=0; i<sigentries; i++) begin
      signature[i] = (P.XLEN == 32) ? sig32[i] : {sig32[i*2+1], sig32[i*2]};
      //$display("XLEN = %d signature[%d] = %x", P.XLEN, i, signature[i]);
    end

    // Check errors
    testadr = ($unsigned(begin_signature_addr))/(P.XLEN/8);
    testadrNoBase = (begin_signature_addr - P.UNCORE_RAM_BASE)/(P.XLEN/8);
    // logic UNCORE_RAM_SUPPORTED;
    // if(P.UNCORE_RAM_SUPPORTED)
    //   assign UNCORE_RAM_SUPPORTED = P.UNCORE_RAM_SUPPORTED;
    // else
    //   assign UNCORE_RAM_SUPPORTED = 0;
    for (i=0; i<sigentries; i++) begin
      // **************************************
      // ***** BUG BUG BUG make sure RT undoes this.
      //if (P.DTIM_SUPPORTED) sig = testbench.dut.core.lsu.dtim.dtim.ram.RAM[testadrNoBase+i];
<<<<<<< HEAD
      //else if (P.UNCORE_RAM_SUPPORTED) sig = testbench.dut.uncore.uncore.ram.ram.memory.RAM[testadrNoBase+i];
      //if (P.UNCORE_RAM_SUPPORTED) sig = testbench.dut.uncore.uncore.ram.ram.memory.RAM[testadrNoBase+i];
=======
      //else if (P.UNCORE_RAM_SUPPORTED) sig = testbench.dut.uncoregen.uncore.ram.ram.memory.RAM[testadrNoBase+i];
      if (P.UNCORE_RAM_SUPPORTED) sig = testbench.dut.uncoregen.uncore.ram.ram.memory.RAM[testadrNoBase+i];
      //if (P.UNCORE_RAM_SUPPORTED) sig = testbench.dut.uncoregen.uncore.ram.ram.memory.RAM[testadrNoBase+i];
>>>>>>> 160162c9
      //$display("signature[%h] = %h sig = %h", i, signature[i], sig);
      //if (signature[i] !== sig & (signature[i] !== testbench.DCacheFlushFSM.ShadowRAM[testadr+i])) begin
      if (signature[i] !== testbench.DCacheFlushFSM.ShadowRAM[testadr+i]) begin  
        errors = errors+1;
        // $display("  Error on test %s result %d: adr = %h sim (D$) %h sim (DTIM_SUPPORTED) = %h, signature = %h", 
			  //    TestName, i, (testadr+i)*(P.XLEN/8), testbench.DCacheFlushFSM.ShadowRAM[testadr+i], sig, signature[i]);
        $display("  Error on test %s result %d: adr = %h sim (D$) %h signature = %h", 
			     TestName, i, (testadr+i)*(P.XLEN/8), testbench.DCacheFlushFSM.ShadowRAM[testadr+i], signature[i]);
        $stop; // if this is changed to $finish, wally-batch.do does not get to the next step to run coverage
      end
    end
    if (errors) $display("%s failed with %d errors. :(", TestName, errors);
    else $display("%s succeeded.  Brilliant!!!", TestName);
  endtask
  
  /* verilator lint_on WIDTHTRUNC */
  /* verilator lint_on WIDTHEXPAND */

endmodule

/* verilator lint_on STMTDLY */
/* verilator lint_on WIDTH */

task automatic updateProgramAddrLabelArray;
  /* verilator lint_off WIDTHTRUNC */
  /* verilator lint_off WIDTHEXPAND */
  input string ProgramAddrMapFile, ProgramLabelMapFile;
  inout  integer ProgramAddrLabelArray [string];
  // Gets the memory location of begin_signature
  integer ProgramLabelMapFP, ProgramAddrMapFP;

  ProgramLabelMapFP = $fopen(ProgramLabelMapFile, "r");
  ProgramAddrMapFP = $fopen(ProgramAddrMapFile, "r");

  if (ProgramLabelMapFP & ProgramAddrMapFP) begin // check we found both files
    ProgramAddrLabelArray["begin_signature"] = 0;
    ProgramAddrLabelArray["tohost"] = 0;
    ProgramAddrLabelArray["sig_end_canary"] = 0;
    while (!$feof(ProgramLabelMapFP)) begin
      string label, adrstr;
      integer returncode;
      returncode = $fscanf(ProgramLabelMapFP, "%s\n", label);
      returncode = $fscanf(ProgramAddrMapFP, "%s\n", adrstr);
      if (ProgramAddrLabelArray.exists(label)) ProgramAddrLabelArray[label] = adrstr.atohex();
    end
  end

//  if(ProgramAddrLabelArray["begin_signature"] == 0) $display("Couldn't find begin_signature in %s", ProgramLabelMapFile);
//  if(ProgramAddrLabelArray["sig_end_canary"] == 0) $display("Couldn't find sig_end_canary in %s", ProgramLabelMapFile);

  $fclose(ProgramLabelMapFP);
  $fclose(ProgramAddrMapFP);
  /* verilator lint_on WIDTHTRUNC */
  /* verilator lint_on WIDTHEXPAND */
endtask
<|MERGE_RESOLUTION|>--- conflicted
+++ resolved
@@ -877,14 +877,10 @@
       // **************************************
       // ***** BUG BUG BUG make sure RT undoes this.
       //if (P.DTIM_SUPPORTED) sig = testbench.dut.core.lsu.dtim.dtim.ram.RAM[testadrNoBase+i];
-<<<<<<< HEAD
-      //else if (P.UNCORE_RAM_SUPPORTED) sig = testbench.dut.uncore.uncore.ram.ram.memory.RAM[testadrNoBase+i];
-      //if (P.UNCORE_RAM_SUPPORTED) sig = testbench.dut.uncore.uncore.ram.ram.memory.RAM[testadrNoBase+i];
-=======
+
       //else if (P.UNCORE_RAM_SUPPORTED) sig = testbench.dut.uncoregen.uncore.ram.ram.memory.RAM[testadrNoBase+i];
       if (P.UNCORE_RAM_SUPPORTED) sig = testbench.dut.uncoregen.uncore.ram.ram.memory.RAM[testadrNoBase+i];
       //if (P.UNCORE_RAM_SUPPORTED) sig = testbench.dut.uncoregen.uncore.ram.ram.memory.RAM[testadrNoBase+i];
->>>>>>> 160162c9
       //$display("signature[%h] = %h sig = %h", i, signature[i], sig);
       //if (signature[i] !== sig & (signature[i] !== testbench.DCacheFlushFSM.ShadowRAM[testadr+i])) begin
       if (signature[i] !== testbench.DCacheFlushFSM.ShadowRAM[testadr+i]) begin  
