///////////////////////////////////////////
// testbench.sv
//
// Written: David_Harris@hmc.edu 9 January 2021
// Modified: 
//
// Purpose: Wally Testbench and helper modules
//          Applies test programs from the riscv-arch-test and Imperas suites
// 
// A component of the Wally configurable RISC-V project.
// 
// Copyright (C) 2021 Harvey Mudd College & Oklahoma State University
//
// SPDX-License-Identifier: Apache-2.0 WITH SHL-2.1
//
// Licensed under the Solderpad Hardware License v 2.1 (the “License”); you may not use this file 
// except in compliance with the License, or, at your option, the Apache License version 2.0. You 
// may obtain a copy of the License at
//
// https://solderpad.org/licenses/SHL-2.1/
//
// Unless required by applicable law or agreed to in writing, any work distributed under the 
// License is distributed on an “AS IS” BASIS, WITHOUT WARRANTIES OR CONDITIONS OF ANY KIND, 
// either express or implied. See the License for the specific language governing permissions 
// and limitations under the License.
////////////////////////////////////////////////////////////////////////////////////////////////

`include "config.vh"
`include "tests.vh"
`include "BranchPredictorType.vh"

`ifdef USE_IMPERAS_DV
    `include "idv/idv.svh"
`endif

import cvw::*;

module testbench;
  /* verilator lint_off WIDTHTRUNC */
  /* verilator lint_off WIDTHEXPAND */
  parameter DEBUG=0;
  parameter string TEST="arch64m";
  parameter PrintHPMCounters=0;
  parameter BPRED_LOGGER=0;
  parameter I_CACHE_ADDR_LOGGER=0;
  parameter D_CACHE_ADDR_LOGGER=0;
  parameter RISCV_DIR = "/opt/riscv";
  parameter INSTR_LIMIT = 0;
  
  `ifdef USE_IMPERAS_DV
    import idvPkg::*;
    import rvviApiPkg::*;
    import idvApiPkg::*;
  `endif

`include "parameter-defs.vh"

  logic        clk;
  logic        reset_ext, reset;
  logic        ResetMem;

  // DUT signals
  logic [P.AHBW-1:0]    HRDATAEXT;
  logic                 HREADYEXT, HRESPEXT;
  logic                 HSELEXTSDC;
  logic [P.PA_BITS-1:0] HADDR;
  logic [P.AHBW-1:0]    HWDATA;
  logic [P.XLEN/8-1:0]  HWSTRB;
  logic                 HWRITE;
  logic [2:0]           HSIZE;
  logic [2:0]           HBURST;
  logic [3:0]           HPROT;
  logic [1:0]           HTRANS;
  logic                 HMASTLOCK;
  logic                 HCLK, HRESETn;

  logic [31:0] GPIOIN, GPIOOUT, GPIOEN;
  logic        UARTSin, UARTSout;
  logic        SPIIn, SPIOut;
  logic [3:0]  SPICS;
  logic        SDCIntr;

  logic        HREADY;
  logic        HSELEXT;

  
  string  ProgramAddrMapFile, ProgramLabelMapFile;
  integer ProgramAddrLabelArray [string];

  int test, i, errors, totalerrors;

  string outputfile;
  integer outputFilePointer;

  string tests[];
  logic DCacheFlushDone, DCacheFlushStart;
  logic riscofTest; 
  logic Validate;
  logic SelectTest;
  logic TestComplete;

  // pick tests based on modes supported
  initial begin
    $display("TEST is %s", TEST);
    //tests = '{};
    if (P.XLEN == 64) begin // RV64
      case (TEST)
        "arch64i":                                tests = arch64i;
        "arch64priv":                             tests = arch64priv;
        "arch64c":      if (P.C_SUPPORTED) 
                          if (P.ZICSR_SUPPORTED)  tests = {arch64c, arch64cpriv};
                          else                    tests = {arch64c};
        "arch64m":      if (P.M_SUPPORTED)        tests = arch64m;
        "arch64a":      if (P.A_SUPPORTED)        tests = arch64a;
        "arch64f":      if (P.F_SUPPORTED)        tests = arch64f;
        "arch64d":      if (P.D_SUPPORTED)        tests = arch64d;  
        "arch64f_fma":  if (P.F_SUPPORTED)        tests = arch64f_fma;
        "arch64d_fma":  if (P.D_SUPPORTED)        tests = arch64d_fma;  
        "arch64f_divsqrt":  if (P.F_SUPPORTED)        tests = arch64f_divsqrt;
        "arch64d_divsqrt":  if (P.D_SUPPORTED)        tests = arch64d_divsqrt;  
        "arch64zifencei":  if (P.ZIFENCEI_SUPPORTED) tests = arch64zifencei;
        "arch64zicond":  if (P.ZICOND_SUPPORTED)  tests = arch64zicond;
        "imperas64i":                             tests = imperas64i;
        "imperas64f":   if (P.F_SUPPORTED)        tests = imperas64f;
        "imperas64d":   if (P.D_SUPPORTED)        tests = imperas64d;
        "imperas64m":   if (P.M_SUPPORTED)        tests = imperas64m;
        "wally64q":     if (P.Q_SUPPORTED)        tests = wally64q;
        "wally64a":     if (P.A_SUPPORTED)        tests = wally64a;
        "imperas64c":   if (P.C_SUPPORTED)        tests = imperas64c;
                        else                      tests = imperas64iNOc;
        "custom":                                 tests = custom;
        "wally64i":                               tests = wally64i; 
        "wally64priv":                            tests = wally64priv;
        "wally64periph":                          tests = wally64periph;
        "coremark":                               tests = coremark;
        "fpga":                                   tests = fpga;
        "ahb64" :                                 tests = ahb64;
        "coverage64gc" :                          tests = coverage64gc;
        "arch64zba":     if (P.ZBA_SUPPORTED)     tests = arch64zba;
        "arch64zbb":     if (P.ZBB_SUPPORTED)     tests = arch64zbb;
        "arch64zbc":     if (P.ZBC_SUPPORTED)     tests = arch64zbc;
        "arch64zbs":     if (P.ZBS_SUPPORTED)     tests = arch64zbs;
        "arch64zicboz":  if (P.ZICBOZ_SUPPORTED)  tests = arch64zicboz;
        "arch64zcb":     if (P.ZCB_SUPPORTED)     tests = arch64zcb;
        "arch64zfh":     if (P.ZFH_SUPPORTED)     tests = arch64zfh;
        "arch64zfh_fma": if (P.ZFH_SUPPORTED)     tests = arch64zfh_fma; 
        "arch64zfh_divsqrt":     if (P.ZFH_SUPPORTED)     tests = arch64zfh_divsqrt;
        "arch64zfaf":    if (P.ZFA_SUPPORTED)     tests = arch64zfaf;
        "arch64zfad":    if (P.ZFA_SUPPORTED & P.D_SUPPORTED)  tests = arch64zfad;
        "buildroot":                              tests = buildroot;
        "arch64zbkb":    if (P.ZBKB_SUPPORTED)    tests = arch64zbkb;
        "arch64zbkc":    if (P.ZBKC_SUPPORTED)    tests = arch64zbkc;
        "arch64zbkx":    if (P.ZBKX_SUPPORTED)    tests = arch64zbkx;
        "arch64zknd":    if (P.ZKND_SUPPORTED)    tests = arch64zknd;
        "arch64zkne":    if (P.ZKNE_SUPPORTED)    tests = arch64zkne;
        "arch64zknh":    if (P.ZKNH_SUPPORTED)    tests = arch64zknh;
      endcase 
    end else begin // RV32
      case (TEST)
        "arch32e":                                tests = arch32e; 
        "arch32i":                                tests = arch32i;
        "arch32priv":                             tests = arch32priv;
        "arch32c":      if (P.C_SUPPORTED) 
                          if (P.ZICSR_SUPPORTED)  tests = {arch32c, arch32cpriv};
                          else                    tests = {arch32c};
        "arch32m":      if (P.M_SUPPORTED)        tests = arch32m;
        "arch32a":      if (P.A_SUPPORTED)        tests = arch32a;
        "arch32f":      if (P.F_SUPPORTED)        tests = arch32f;
        "arch32d":      if (P.D_SUPPORTED)        tests = arch32d;
        "arch32f_fma":  if (P.F_SUPPORTED)        tests = arch32f_fma;
        "arch32d_fma":  if (P.D_SUPPORTED)        tests = arch32d_fma;
        "arch32f_divsqrt":  if (P.F_SUPPORTED)        tests = arch32f_divsqrt;
        "arch32d_divsqrt":  if (P.D_SUPPORTED)        tests = arch32d_divsqrt;  
        "arch32zifencei":     if (P.ZIFENCEI_SUPPORTED) tests = arch32zifencei;
        "arch32zicond":  if (P.ZICOND_SUPPORTED)  tests = arch32zicond;
        "imperas32i":                             tests = imperas32i;
        "imperas32f":   if (P.F_SUPPORTED)        tests = imperas32f;
        "imperas32m":   if (P.M_SUPPORTED)        tests = imperas32m;
        "wally32a":     if (P.A_SUPPORTED)        tests = wally32a;
        "imperas32c":   if (P.C_SUPPORTED)        tests = imperas32c;
                        else                      tests = imperas32iNOc;
        "wally32i":                               tests = wally32i; 
        "wally32priv":                            tests = wally32priv;
        "wally32periph":                          tests = wally32periph;
        "ahb32" :                                 tests = ahb32;
        "embench":                                tests = embench;
        "coremark":                               tests = coremark;
        "arch32zba":     if (P.ZBA_SUPPORTED)     tests = arch32zba;
        "arch32zbb":     if (P.ZBB_SUPPORTED)     tests = arch32zbb;
        "arch32zbc":     if (P.ZBC_SUPPORTED)     tests = arch32zbc;
        "arch32zbs":     if (P.ZBS_SUPPORTED)     tests = arch32zbs;
        "arch32zicboz":  if (P.ZICBOZ_SUPPORTED)  tests = arch32zicboz;
        "arch32zcb":     if (P.ZCB_SUPPORTED)     tests = arch32zcb;
        "arch32zfh":     if (P.ZFH_SUPPORTED)     tests = arch32zfh;
        "arch32zfh_fma": if (P.ZFH_SUPPORTED)     tests = arch32zfh_fma; 
        "arch32zfh_divsqrt":     if (P.ZFH_SUPPORTED)     tests = arch32zfh_divsqrt;
        "arch32zfaf":    if (P.ZFA_SUPPORTED)     tests = arch32zfaf;
        "arch32zfad":    if (P.ZFA_SUPPORTED & P.D_SUPPORTED)  tests = arch32zfad;
        "arch32zbkb":    if (P.ZBKB_SUPPORTED)    tests = arch32zbkb;
        "arch32zbkc":    if (P.ZBKC_SUPPORTED)    tests = arch32zbkc;
        "arch32zbkx":    if (P.ZBKX_SUPPORTED)    tests = arch32zbkx;
        "arch32zknd":    if (P.ZKND_SUPPORTED)    tests = arch32zknd;
        "arch32zkne":    if (P.ZKNE_SUPPORTED)    tests = arch32zkne;
        "arch32zknh":    if (P.ZKNH_SUPPORTED)    tests = arch32zknh;
      endcase
    end
    if (tests.size() == 0) begin
      $display("TEST %s not supported in this configuration", TEST);
      $finish;
    end
  end // initial begin

  // Model the testbench as an fsm.
  // Do this in parts so it easier to verify
  // part 1: build a version which echos the same behavior as the below code, but does not drive anything
  // part 2: drive some of the controls
  // part 3: drive all logic and remove old inital and always @ negedge clk block

  typedef enum logic [3:0]{STATE_TESTBENCH_RESET,
                           STATE_INIT_TEST,
                           STATE_RESET_MEMORIES,
                           STATE_RESET_MEMORIES2,
                           STATE_LOAD_MEMORIES,
                           STATE_RESET_TEST,
                           STATE_RUN_TEST,
                           STATE_COPY_RAM,
                           STATE_CHECK_TEST,
                           STATE_CHECK_TEST_WAIT,
                           STATE_VALIDATE,
                           STATE_INCR_TEST} statetype;
  statetype CurrState, NextState;
  logic        TestBenchReset;
  logic [2:0]  ResetCount, ResetThreshold;
  logic        LoadMem;
  logic        ResetCntEn;
  logic        ResetCntRst;
  logic        CopyRAM;

  string  signame, memfilename, bootmemfilename, uartoutfilename, pathname;
  integer begin_signature_addr, end_signature_addr, signature_size;

  assign ResetThreshold = 3'd5;

  initial begin
    TestBenchReset = 1;
    # 100;
    TestBenchReset = 0;
  end

  always_ff @(posedge clk)
    if (TestBenchReset) CurrState <= STATE_TESTBENCH_RESET;
    else CurrState <= NextState;  

  // fsm next state logic
  always_comb begin
    // riscof tests have a different signature, tests[0] == "1" refers to RiscvArchTests 
    // and tests[0] == "2" refers to WallyRiscvArchTests 
    riscofTest = tests[0] == "1" | tests[0] == "2"; 
    pathname = tvpaths[tests[0].atoi()];

    case(CurrState)
      STATE_TESTBENCH_RESET:                      NextState = STATE_INIT_TEST;
      STATE_INIT_TEST:                            NextState = STATE_RESET_MEMORIES;
      STATE_RESET_MEMORIES:                       NextState = STATE_RESET_MEMORIES2;
      STATE_RESET_MEMORIES2:                      NextState = STATE_LOAD_MEMORIES;  // Give the reset enough time to ensure the bus is reset before loading the memories.
      STATE_LOAD_MEMORIES:                        NextState = STATE_RESET_TEST;
      STATE_RESET_TEST:      if(ResetCount < ResetThreshold) NextState = STATE_RESET_TEST;
                             else                 NextState = STATE_RUN_TEST;
      STATE_RUN_TEST:        if(TestComplete)     NextState = STATE_COPY_RAM;
                             else                 NextState = STATE_RUN_TEST;
      STATE_COPY_RAM:                             NextState = STATE_CHECK_TEST;
      STATE_CHECK_TEST:      if (DCacheFlushDone) NextState = STATE_VALIDATE;
                             else                 NextState = STATE_CHECK_TEST_WAIT;
      STATE_CHECK_TEST_WAIT: if(DCacheFlushDone)  NextState = STATE_VALIDATE;
                             else                 NextState = STATE_CHECK_TEST_WAIT;
      STATE_VALIDATE:                             NextState = STATE_INIT_TEST;
      STATE_INCR_TEST:                            NextState = STATE_INIT_TEST;
      default:                                    NextState = STATE_TESTBENCH_RESET;
    endcase
  end // always_comb
  // fsm output control logic 
  assign reset_ext = CurrState == STATE_TESTBENCH_RESET | CurrState == STATE_INIT_TEST | 
                     CurrState == STATE_RESET_MEMORIES | CurrState == STATE_RESET_MEMORIES2 | 
                     CurrState == STATE_LOAD_MEMORIES | CurrState ==STATE_RESET_TEST;
  // this initialization is very expensive, only do it for coremark.  
  assign ResetMem = (CurrState == STATE_RESET_MEMORIES | CurrState == STATE_RESET_MEMORIES2) & TEST == "coremark";
  assign LoadMem = CurrState == STATE_LOAD_MEMORIES;
  assign ResetCntRst = CurrState == STATE_INIT_TEST;
  assign ResetCntEn = CurrState == STATE_RESET_TEST;
  assign Validate = CurrState == STATE_VALIDATE;
  assign SelectTest = CurrState == STATE_INIT_TEST;
  assign CopyRAM = TestComplete & CurrState == STATE_RUN_TEST;
  assign DCacheFlushStart = CurrState == STATE_COPY_RAM;

  // fsm reset counter
  counter #(3) RstCounter(clk, ResetCntRst, ResetCntEn, ResetCount);

  ////////////////////////////////////////////////////////////////////////////////
  // Find the test vector files and populate the PC to function label converter
  ////////////////////////////////////////////////////////////////////////////////
  logic [P.XLEN-1:0] testadr;
<<<<<<< HEAD
  integer memFile;
  assign begin_signature_addr = ProgramAddrLabelArray["begin_signature"];
  assign end_signature_addr = ProgramAddrLabelArray["sig_end_canary"];
  assign signature_size = end_signature_addr - begin_signature_addr;
=======
  always_comb begin
  	begin_signature_addr = ProgramAddrLabelArray["begin_signature"];
 	end_signature_addr = ProgramAddrLabelArray["sig_end_canary"];
  	signature_size = end_signature_addr - begin_signature_addr;
  end
>>>>>>> 8b7d987b
  always @(posedge clk) begin
    ////////////////////////////////////////////////////////////////////////////////
    // Verify the test ran correctly by checking the memory against a known signature.
    ////////////////////////////////////////////////////////////////////////////////
    if(TestBenchReset) test = 1;
    if (TEST == "coremark")
      if (dut.core.priv.priv.EcallFaultM) begin
        $display("Benchmark: coremark is done.");
        $stop;
      end
    if (P.ZICSR_SUPPORTED & dut.core.ifu.PCM == 0 & dut.core.ifu.InstrM == 0 & dut.core.ieu.InstrValidM) begin 
      $display("Program fetched illegal instruction 0x00000000 from address 0x00000000.  Might be fault with no fault handler.");
      //$stop; // presently wally32/64priv tests trigger this for reasons not yet understood.
    end

  // modifications 4/3/24 kunlin & harris to speed up Verilator
  // For some reason, Verilator runs ~100x slower when these SelectTest and Validate codes are in the posedge clk block
  //end // added
  //always @(posedge SelectTest) // added
    if(SelectTest) begin
      if (riscofTest) memfilename = {pathname, tests[test], "/ref/ref.elf.memfile"};
      else if(TEST == "buildroot") begin 
        memfilename = {RISCV_DIR, "/linux-testvectors/ram.bin"};
        bootmemfilename = {RISCV_DIR, "/linux-testvectors/bootmem.bin"};
        uartoutfilename = {"logs/",TEST,"_uart.out"};
        // Initialize uart output file
        memFile = $fopen(uartoutfilename, "w"); // Clear existing values in uartFile
        $fclose(memFile);
      end
      else            memfilename = {pathname, tests[test], ".elf.memfile"};
      if (riscofTest) begin
        ProgramAddrMapFile = {pathname, tests[test], "/ref/ref.elf.objdump.addr"};
        ProgramLabelMapFile = {pathname, tests[test], "/ref/ref.elf.objdump.lab"};
      end else if (TEST == "buildroot") begin
        ProgramAddrMapFile = {RISCV_DIR, "/buildroot/output/images/disassembly/vmlinux.objdump.addr"};
        ProgramLabelMapFile = {RISCV_DIR, "/buildroot/output/images/disassembly/vmlinux.objdump.lab"};
      end else begin
        ProgramAddrMapFile = {pathname, tests[test], ".elf.objdump.addr"};
        ProgramLabelMapFile = {pathname, tests[test], ".elf.objdump.lab"};
      end
      // declare memory labels that interest us, the updateProgramAddrLabelArray task will find 
      // the addr of each label and fill the array. To expand, add more elements to this array 
      // and initialize them to zero (also initilaize them to zero at the start of the next test)
      updateProgramAddrLabelArray(ProgramAddrMapFile, ProgramLabelMapFile, ProgramAddrLabelArray);
    end
`ifdef VERILATOR // this macro is defined when verilator is used
  // Simulator Verilator has an issue that the validate logic below slows runtime 110x if it is 
  // in the posedge clk block rather than a separate posedge Validate block.  
  // Until it is fixed, provide a silly posedge Validate block to keep Verilator happy.
  // https://github.com/verilator/verilator/issues/4967
  end // restored
  always @(posedge Validate) // added
`endif
    if(Validate) begin
      if (TEST == "embench") begin
        // Writes contents of begin_signature to .sim.output file
        // this contains instret and cycles for start and end of test run, used by embench 
        // python speed script to calculate embench speed score. 
        // also, begin_signature contains the results of the self checking mechanism, 
        // which will be read by the python script for error checking
        $display("Embench Benchmark: %s is done.", tests[test]);
        if (riscofTest) outputfile = {pathname, tests[test], "/ref/ref.sim.output"};
        else outputfile = {pathname, tests[test], ".sim.output"};
        outputFilePointer = $fopen(outputfile, "w");
        i = 0;
        testadr = ($unsigned(begin_signature_addr))/(P.XLEN/8);
        while ($unsigned(i) < $unsigned(5'd5)) begin
          $fdisplayh(outputFilePointer, DCacheFlushFSM.ShadowRAM[testadr+i]);
          i = i + 1;
        end
        $fclose(outputFilePointer);
        $display("Embench Benchmark: created output file: %s", outputfile);
      end else if (TEST == "coverage64gc") begin
        $display("Coverage tests don't get checked");
      end else begin 
        // for tests with no self checking mechanism, read .signature.output file and compare to check for errors
        // clear signature to prevent contamination from previous tests
        if (!begin_signature_addr)
          $display("begin_signature addr not found in %s", ProgramLabelMapFile);
        else if (TEST != "embench") begin   // *** quick hack for embench.  need a better long term solution
          CheckSignature(pathname, tests[test], riscofTest, begin_signature_addr, errors);
          if(errors > 0) totalerrors = totalerrors + 1;
        end
      end
      test = test + 1; // *** this probably needs to be moved.
      if (test == tests.size()) begin
        if (totalerrors == 0) $display("SUCCESS! All tests ran without failures.");
        else $display("FAIL: %d test programs had errors", totalerrors);
`ifdef VERILATOR // this macro is defined when verilator is used
        $finish; // Simulator Verilator needs $finish to terminate simulation.
`else
         $stop; // if this is changed to $finish for Questa, wally-batch.do does not go to the next step to run coverage, and wally.do terminates without allowing GUI debug
`endif
      end
    end
`ifndef VERILATOR
  // Remove this when issue 4967 is resolved and the posedge Validate logic above is removed
  end 
`endif


  ////////////////////////////////////////////////////////////////////////////////
  // load memories with program image
  ////////////////////////////////////////////////////////////////////////////////

  integer ShadowIndex;
  integer LogXLEN;
  integer StartIndex;
  integer EndIndex;
  integer BaseIndex;
  integer readResult;
  if (P.SDC_SUPPORTED) begin
    always @(posedge clk) begin
      if (LoadMem) begin
        string romfilename, sdcfilename;
        romfilename = {"../tests/custom/fpga-test-sdc/bin/fpga-test-sdc.memfile"};
        sdcfilename = {"../testbench/sdc/ramdisk2.hex"};   
        //$readmemh(romfilename, dut.uncore.uncore.bootrom.bootrom.memory.ROM);
        //$readmemh(sdcfilename, sdcard.sdcard.FLASHmem);
        // shorten sdc timers for simulation
        //dut.uncore.uncore.sdc.SDC.LimitTimers = 1;
      end
    end
  end else if (P.IROM_SUPPORTED) begin
    always @(posedge clk) begin
      if (LoadMem) begin
        $readmemh(memfilename, dut.core.ifu.irom.irom.rom.ROM);
      end
    end
  end else if (P.BUS_SUPPORTED) begin : bus_supported
    always @(posedge clk) begin
      if (LoadMem) begin
        if (TEST == "buildroot") begin
          memFile = $fopen(bootmemfilename, "rb");
          readResult = $fread(dut.uncore.uncore.bootrom.bootrom.memory.ROM, memFile);
          $fclose(memFile);
          memFile = $fopen(memfilename, "rb");
          readResult = $fread(dut.uncore.uncore.ram.ram.memory.RAM, memFile);
          $fclose(memFile);
        end else 
          $readmemh(memfilename, dut.uncore.uncore.ram.ram.memory.RAM);
        if (TEST == "embench") $display("Read memfile %s", memfilename);
      end
      if (CopyRAM) begin
        LogXLEN = (1 + P.XLEN/32); // 2 for rv32 and 3 for rv64
        StartIndex = begin_signature_addr >> LogXLEN;
        EndIndex = (end_signature_addr >> LogXLEN) + 8;
        BaseIndex = P.UNCORE_RAM_BASE >> LogXLEN;
        for(ShadowIndex = StartIndex; ShadowIndex <= EndIndex; ShadowIndex++) begin
          testbench.DCacheFlushFSM.ShadowRAM[ShadowIndex] = dut.uncore.uncore.ram.ram.memory.RAM[ShadowIndex - BaseIndex];
        end
      end
    end
  end 
  if (P.DTIM_SUPPORTED) begin
    always @(posedge clk) begin
      if (LoadMem) begin
        $readmemh(memfilename, dut.core.lsu.dtim.dtim.ram.RAM);
        $display("Read memfile %s", memfilename);
      end
      if (CopyRAM) begin
        LogXLEN = (1 + P.XLEN/32); // 2 for rv32 and 3 for rv64
        StartIndex = begin_signature_addr >> LogXLEN;
        EndIndex = (end_signature_addr >> LogXLEN) + 8;
        BaseIndex = P.UNCORE_RAM_BASE >> LogXLEN;
        for(ShadowIndex = StartIndex; ShadowIndex <= EndIndex; ShadowIndex++) begin
          testbench.DCacheFlushFSM.ShadowRAM[ShadowIndex] = dut.core.lsu.dtim.dtim.ram.RAM[ShadowIndex - BaseIndex];
        end
      end
    end
  end

  integer adrindex;
  if (P.UNCORE_RAM_SUPPORTED)
    always @(posedge clk) 
      if (ResetMem)  // program memory is sometimes reset (e.g. for CoreMark, which needs zeroed memory)
        for (adrindex=0; adrindex<(P.UNCORE_RAM_RANGE>>1+(P.XLEN/32)); adrindex = adrindex+1) 
          dut.uncore.uncore.ram.ram.memory.RAM[adrindex] = 0;

  ////////////////////////////////////////////////////////////////////////////////
  // Actual hardware
  ////////////////////////////////////////////////////////////////////////////////

  // instantiate device to be tested
  assign GPIOIN = 0;
  assign UARTSin = 1;
  assign SPIIn = 0;

  if(P.EXT_MEM_SUPPORTED) begin
    ram_ahb #(.P(P), .BASE(P.EXT_MEM_BASE), .RANGE(P.EXT_MEM_RANGE)) 
    ram (.HCLK, .HRESETn, .HADDR, .HWRITE, .HTRANS, .HWDATA, .HSELRam(HSELEXT), 
      .HREADRam(HRDATAEXT), .HREADYRam(HREADYEXT), .HRESPRam(HRESPEXT), .HREADY, .HWSTRB);
  end else begin 
    assign HREADYEXT = 1;
    assign {HRESPEXT, HRDATAEXT} = 0;
  end

  if(P.SDC_SUPPORTED) begin : sdcard
    // *** fix later
/* -----\/----- EXCLUDED -----\/-----
    sdModel sdcard
      (.sdClk(SDCCLK),
       .cmd(SDCCmd), 
       .dat(SDCDat));

    assign SDCCmd = SDCCmdOE ? SDCCmdOut : 1'bz;
    assign SDCCmdIn = SDCCmd;
    assign SDCDat = sd_dat_reg_t ? sd_dat_reg_o : sd_dat_i;
    assign SDCDatIn = SDCDat;
 -----/\----- EXCLUDED -----/\----- */
    assign SDCIntr = 0;
  end else begin
    assign SDCIntr = 0;
  end

  wallypipelinedsoc  #(P) dut(.clk, .reset_ext, .reset, .HRDATAEXT, .HREADYEXT, .HRESPEXT, .HSELEXT, .HSELEXTSDC,
    .HCLK, .HRESETn, .HADDR, .HWDATA, .HWSTRB, .HWRITE, .HSIZE, .HBURST, .HPROT,
    .HTRANS, .HMASTLOCK, .HREADY, .TIMECLK(1'b0), .GPIOIN, .GPIOOUT, .GPIOEN,
    .UARTSin, .UARTSout, .SDCIntr, .SPIIn, .SPIOut, .SPICS); 

  // generate clock to sequence tests
  always begin
    clk = 1; # 5; clk = 0; # 5;
  end

  /*
  // Print key info  each cycle for debugging
  always @(posedge clk) begin 
    #2;
    $display("PCM: %x  InstrM: %x (%5s) WriteDataM: %x  IEUResultM: %x",
         dut.core.PCM, dut.core.InstrM, InstrMName, dut.core.WriteDataM, dut.core.ieu.dp.IEUResultM);
  end
  */

  ////////////////////////////////////////////////////////////////////////////////
  // Support logic
  ////////////////////////////////////////////////////////////////////////////////

  // Duplicate copy of pipeline registers that are optimized out of some configurations
  logic [31:0] NextInstrE, InstrM;
  mux2    #(32)     FlushInstrMMux(dut.core.ifu.InstrE, dut.core.ifu.nop, dut.core.ifu.FlushM, NextInstrE);
  flopenr #(32)     InstrMReg(clk, reset, ~dut.core.ifu.StallM, NextInstrE, InstrM);

  // Track names of instructions
  string InstrFName, InstrDName, InstrEName, InstrMName, InstrWName;
  logic [31:0] InstrW;
  flopenr #(32)    InstrWReg(clk, reset, ~dut.core.ieu.dp.StallW,  InstrM, InstrW);
  instrTrackerTB it(clk, reset, dut.core.ieu.dp.FlushE,
                dut.core.ifu.InstrRawF[31:0],
                dut.core.ifu.InstrD, dut.core.ifu.InstrE,
                InstrM,  InstrW,
                InstrFName, InstrDName, InstrEName, InstrMName, InstrWName);

  // watch for problems such as lockup, reading unitialized memory, bad configs
  watchdog #(P.XLEN, 1000000) watchdog(.clk, .reset);  // check if PCW is stuck
  ramxdetector #(P.XLEN, P.LLEN) ramxdetector(clk, dut.core.lsu.MemRWM[1], dut.core.lsu.LSULoadAccessFaultM, dut.core.lsu.ReadDataM, 
                                      dut.core.ifu.PCM, InstrM, dut.core.lsu.IEUAdrM, InstrMName);
  riscvassertions #(P) riscvassertions();  // check assertions for a legal configuration
  loggers #(P, TEST, PrintHPMCounters, I_CACHE_ADDR_LOGGER, D_CACHE_ADDR_LOGGER, BPRED_LOGGER)
  loggers (clk, reset, DCacheFlushStart, DCacheFlushDone, memfilename);

  // track the current function or global label
  if (DEBUG == 1 | ((PrintHPMCounters | BPRED_LOGGER) & P.ZICNTR_SUPPORTED)) begin : FunctionName
    FunctionName #(P) FunctionName(.reset(reset_ext | TestBenchReset),
			      .clk(clk), .ProgramAddrMapFile(ProgramAddrMapFile), .ProgramLabelMapFile(ProgramLabelMapFile));
  end

  // Write UART output to file for tests
  always @(posedge clk) begin
    if (TEST == "buildroot") begin
      if (~dut.uncore.uncore.uart.uart.MEMWb & dut.uncore.uncore.uart.uart.u.A == 3'b000 & ~dut.uncore.uncore.uart.uart.u.DLAB) begin
        memFile = $fopen(uartoutfilename, "ab");
        $fwrite(memFile, "%c", dut.uncore.uncore.uart.uart.u.Din);
        $fclose(memFile);
      end
    end
  end

  // Termination condition
  // terminate on a specific ECALL after li x3,1 for old Imperas tests,  *** remove this when old imperas tests are removed
  // or sw	gp,-56(t0) for new Imperas tests
  // or sd gp, -56(t0) 
  // or on a jump to self infinite loop (6f) for RISC-V Arch tests
  logic ecf; // remove this once we don't rely on old Imperas tests with Ecalls
  if (P.ZICSR_SUPPORTED) assign ecf = dut.core.priv.priv.EcallFaultM;
  else                  assign ecf = 0;
  always_comb begin
  	TestComplete = ecf & 
			    (dut.core.ieu.dp.regf.rf[3] == 1 | 
			     (dut.core.ieu.dp.regf.we3 & 
			      dut.core.ieu.dp.regf.a3 == 3 & 
			      dut.core.ieu.dp.regf.wd3 == 1)) |
           ((InstrM == 32'h6f | InstrM == 32'hfc32a423 | InstrM == 32'hfc32a823) & dut.core.ieu.c.InstrValidM ) |
           ((dut.core.lsu.IEUAdrM == ProgramAddrLabelArray["tohost"]) & InstrMName == "SW" );
  //assign DCacheFlushStart =  TestComplete;
  end
  
  DCacheFlushFSM #(P) DCacheFlushFSM(.clk(clk), .reset(reset), .start(DCacheFlushStart), .done(DCacheFlushDone));

  if(P.ZICSR_SUPPORTED & INSTR_LIMIT != 0) begin
    logic [P.XLEN-1:0] Minstret;
    assign Minstret = testbench.dut.core.priv.priv.csr.counters.counters.HPMCOUNTER_REGW[2];  
    always @(negedge clk) begin
      if((Minstret != 0) && (Minstret % 'd100000 == 0)) $display("Reached %d instructions", Minstret);
      if((Minstret == INSTR_LIMIT) & (INSTR_LIMIT!=0)) begin $stop; $stop; end
    end
end

  ////////////////////////////////////////////////////////////////////////////////
  // ImperasDV Co-simulator hooks
  ////////////////////////////////////////////////////////////////////////////////
`ifdef USE_IMPERAS_DV

  rvviTrace #(.XLEN(P.XLEN), .FLEN(P.FLEN)) rvvi();
  wallyTracer #(P) wallyTracer(rvvi);

  trace2log idv_trace2log(rvvi);
  //      trace2cov idv_trace2cov(rvvi);

  // enabling of comparison types
  trace2api #(.CMP_PC      (1),
              .CMP_INS     (1),
              .CMP_GPR     (1),
              .CMP_FPR     (1),
              .CMP_VR      (0),
              .CMP_CSR     (1)
              ) idv_trace2api(rvvi);

  initial begin
    int iter;
    #1;
    IDV_MAX_ERRORS = 3;

    // Initialize REF (do this before initializing the DUT)
    if (!rvviVersionCheck(RVVI_API_VERSION)) begin
      $display($sformatf("%m @ t=%0t: Expecting RVVI API version %0d.", $time, RVVI_API_VERSION));
      $fatal;
    end
    
    void'(rvviRefConfigSetString(IDV_CONFIG_MODEL_VENDOR,            "riscv.ovpworld.org"));
    void'(rvviRefConfigSetString(IDV_CONFIG_MODEL_NAME,              "riscv"));
    void'(rvviRefConfigSetString(IDV_CONFIG_MODEL_VARIANT,           "RV64GC"));
    void'(rvviRefConfigSetInt(IDV_CONFIG_MODEL_ADDRESS_BUS_WIDTH,     56));
    void'(rvviRefConfigSetInt(IDV_CONFIG_MAX_NET_LATENCY_RETIREMENTS, 6));

    if (!rvviRefInit("")) begin
      $display($sformatf("%m @ t=%0t: rvviRefInit failed", $time));
      $fatal;
    end

    // Volatile CSRs
    void'(rvviRefCsrSetVolatile(0, 32'hC00));   // CYCLE
    void'(rvviRefCsrSetVolatile(0, 32'hB00));   // MCYCLE
    void'(rvviRefCsrSetVolatile(0, 32'hC02));   // INSTRET
    void'(rvviRefCsrSetVolatile(0, 32'hB02));   // MINSTRET
    void'(rvviRefCsrSetVolatile(0, 32'hC01));   // TIME
    
    // User HPMCOUNTER3 - HPMCOUNTER31
    for (iter='hC03; iter<='hC1F; iter++) begin
      void'(rvviRefCsrSetVolatile(0, iter));   // HPMCOUNTERx
    end       
    
    // Machine MHPMCOUNTER3 - MHPMCOUNTER31
    for (iter='hB03; iter<='hB1F; iter++) begin
      void'(rvviRefCsrSetVolatile(0, iter));   // MHPMCOUNTERx
    end       
    
    // cannot predict this register due to latency between
    // pending and taken
    void'(rvviRefCsrSetVolatile(0, 32'h344));   // MIP
    void'(rvviRefCsrSetVolatile(0, 32'h144));   // SIP

    // Privileges for PMA are set in the imperas.ic
    // volatile (IO) regions are defined here
    // only real ROM/RAM areas are BOOTROM and UNCORE_RAM
    if (P.CLINT_SUPPORTED) begin
      void'(rvviRefMemorySetVolatile(P.CLINT_BASE, (P.CLINT_BASE + P.CLINT_RANGE)));
    end
    if (P.GPIO_SUPPORTED) begin
      void'(rvviRefMemorySetVolatile(P.GPIO_BASE, (P.GPIO_BASE + P.GPIO_RANGE)));
    end
    if (P.UART_SUPPORTED) begin
      void'(rvviRefMemorySetVolatile(P.UART_BASE, (P.UART_BASE + P.UART_RANGE)));
    end
    if (P.PLIC_SUPPORTED) begin
      void'(rvviRefMemorySetVolatile(P.PLIC_BASE, (P.PLIC_BASE + P.PLIC_RANGE)));
    end
    if (P.SDC_SUPPORTED) begin
      void'(rvviRefMemorySetVolatile(P.SDC_BASE, (P.SDC_BASE + P.SDC_RANGE)));
    end
    if (P.SPI_SUPPORTED) begin
      void'(rvviRefMemorySetVolatile(P.SPI_BASE, (P.SPI_BASE + P.SPI_RANGE)));
    end

    if(P.XLEN==32) begin
      void'(rvviRefCsrSetVolatile(0, 32'hC80));   // CYCLEH
      void'(rvviRefCsrSetVolatile(0, 32'hB80));   // MCYCLEH
      void'(rvviRefCsrSetVolatile(0, 32'hC82));   // INSTRETH
      void'(rvviRefCsrSetVolatile(0, 32'hB82));   // MINSTRETH
    end

    void'(rvviRefCsrSetVolatile(0, 32'h104));   // SIE - Temporary!!!!
    
    // Load memory
    // *** RT: This section can probably be moved into the same chunk of code which
    // loads the memories.  However I'm not sure that ImperasDV supports reloading
    // the memories without relaunching the simulator.
    begin
      longint x64;
      int     x32[2];
      longint index;
      string  memfilenameImperasDV, bootmemfilenameImperasDV;
      
      memfilenameImperasDV = {RISCV_DIR, "/linux-testvectors/ram.bin"};
      bootmemfilenameImperasDV = {RISCV_DIR, "/linux-testvectors/bootmem.bin"};

      $display("RVVI Loading bootmem.bin");
      memFile = $fopen(bootmemfilenameImperasDV, "rb");
      index = 'h1000 - 8;
      while(!$feof(memFile)) begin
        index+=8;
        readResult = $fread(x64, memFile);
        if (x64 == 0) continue;
        x32[0] = x64 & 'hffffffff;
        x32[1] = x64 >> 32;
        rvviRefMemoryWrite(0, index+0, x32[0], 4);
        rvviRefMemoryWrite(0, index+4, x32[1], 4);
        //$display("boot %08X x32[0]=%08X x32[1]=%08X", index, x32[0], x32[1]);
      end
      $fclose(memFile);
            
      $display("RVVI Loading ram.bin");
      memFile = $fopen(memfilenameImperasDV, "rb");
      index = 'h80000000 - 8;
      while(!$feof(memFile)) begin
        index+=8;
        readResult = $fread(x64, memFile);
        if (x64 == 0) continue;
        x32[0] = x64 & 'hffffffff;
        x32[1] = x64 >> 32;
        rvviRefMemoryWrite(0, index+0, x32[0], 4);
        rvviRefMemoryWrite(0, index+4, x32[1], 4);
        //$display("ram  %08X x32[0]=%08X x32[1]=%08X", index, x32[0], x32[1]);
      end
      $fclose(memFile);
      
      $display("RVVI Loading Complete");
      
      void'(rvviRefPcSet(0, P.RESET_VECTOR)); // set BOOTROM address
    end
  end

  always @(dut.core.priv.priv.csr.csri.MIP_REGW[7])   void'(rvvi.net_push("MTimerInterrupt",    dut.core.priv.priv.csr.csri.MIP_REGW[7]));
  always @(dut.core.priv.priv.csr.csri.MIP_REGW[11])  void'(rvvi.net_push("MExternalInterrupt", dut.core.priv.priv.csr.csri.MIP_REGW[11]));
  always @(dut.core.priv.priv.csr.csri.MIP_REGW[9])   void'(rvvi.net_push("SExternalInterrupt", dut.core.priv.priv.csr.csri.MIP_REGW[9]));
  always @(dut.core.priv.priv.csr.csri.MIP_REGW[3])   void'(rvvi.net_push("MSWInterrupt",       dut.core.priv.priv.csr.csri.MIP_REGW[3]));
  always @(dut.core.priv.priv.csr.csri.MIP_REGW[1])   void'(rvvi.net_push("SSWInterrupt",       dut.core.priv.priv.csr.csri.MIP_REGW[1]));
  always @(dut.core.priv.priv.csr.csri.MIP_REGW[5])   void'(rvvi.net_push("STimerInterrupt",    dut.core.priv.priv.csr.csri.MIP_REGW[5]));

  final begin
    void'(rvviRefShutdown());
  end

`endif
  ////////////////////////////////////////////////////////////////////////////////
  // END of ImperasDV Co-simulator hooks
  ////////////////////////////////////////////////////////////////////////////////

  task automatic CheckSignature;
    // This task must be declared inside this module as it needs access to parameter P.  There is
    // no way to pass P to the task unless we convert it to a module.
    
    input string  pathname;
    input string  TestName;
    input logic   riscofTest;
    input integer begin_signature_addr;
    output integer errors;
    int fd, code;
    string line;
    int siglines, sigentries;

    localparam SIGNATURESIZE = 5000000;
    integer        i;
    logic [31:0]   sig32[0:SIGNATURESIZE];
    logic [31:0]   parsed;
    logic [P.XLEN-1:0] signature[0:SIGNATURESIZE];
    string            signame;
    logic [P.XLEN-1:0] testadr, testadrNoBase;

    //$display("Invoking CheckSignature %s %s %0t", pathname, TestName, $time); 
    
    // read .signature.output file and compare to check for errors
    if (riscofTest) signame = {pathname, TestName, "/ref/Reference-sail_c_simulator.signature"};
    else signame = {pathname, TestName, ".signature.output"};

    // read signature file from memory and count lines.  Can't use readmemh because we need the line count
    // $readmemh(signame, sig32);
    fd = $fopen(signame, "r");
    siglines = 0;
    if (fd == 0) $display("Unable to read %s", signame);
    else begin
      while (!$feof(fd)) begin
        code = $fgets(line, fd);
        if (code != 0) begin
          int errno;
          string errstr;
          errno = $ferror(fd, errstr);
          if (errno != 0) $display("Error %d (code %d) reading line %d of %s: %s", errno, code, siglines, signame, errstr);
          if (line.len() > 1) begin // skip blank lines
            if ($sscanf(line, "%x", parsed) != 0) begin
              sig32[siglines] = parsed;
              siglines = siglines + 1; // increment if line is not blank
            end
          end
        end
      end
      $fclose(fd);
    end

    // Check valid number of lines were read
    if (siglines == 0) begin  
      errors = 1; 
      $display("Error: empty test file %s", signame);
    end else if (P.XLEN == 64 & (siglines % 2)) begin
      errors = 1;
      $display("Error: RV64 signature has odd number of lines %s", signame);
    end else errors = 0;

    // copy lines into signature, converting to XLEN if necessary
    sigentries = (P.XLEN == 32) ? siglines : siglines/2; // number of signature entries
    for (i=0; i<sigentries; i++) begin
      signature[i] = (P.XLEN == 32) ? sig32[i] : {sig32[i*2+1], sig32[i*2]};
      //$display("XLEN = %d signature[%d] = %x", P.XLEN, i, signature[i]);
    end

    // Check errors
    testadr = ($unsigned(begin_signature_addr))/(P.XLEN/8);
    testadrNoBase = (begin_signature_addr - P.UNCORE_RAM_BASE)/(P.XLEN/8);
    for (i=0; i<sigentries; i++) begin
      logic [P.XLEN-1:0] sig;
      // **************************************
      // ***** BUG BUG BUG make sure RT undoes this.
      //if (P.DTIM_SUPPORTED) sig = testbench.dut.core.lsu.dtim.dtim.ram.RAM[testadrNoBase+i];
      //else if (P.UNCORE_RAM_SUPPORTED) sig = testbench.dut.uncore.uncore.ram.ram.memory.RAM[testadrNoBase+i];
      if (P.UNCORE_RAM_SUPPORTED) sig = testbench.dut.uncore.uncore.ram.ram.memory.RAM[testadrNoBase+i];
      //if (P.UNCORE_RAM_SUPPORTED) sig = testbench.dut.uncore.uncore.ram.ram.memory.RAM[testadrNoBase+i];
      //$display("signature[%h] = %h sig = %h", i, signature[i], sig);
      //if (signature[i] !== sig & (signature[i] !== testbench.DCacheFlushFSM.ShadowRAM[testadr+i])) begin
      if (signature[i] !== testbench.DCacheFlushFSM.ShadowRAM[testadr+i]) begin  
        errors = errors+1;
        $display("  Error on test %s result %d: adr = %h sim (D$) %h sim (DTIM_SUPPORTED) = %h, signature = %h", 
			     TestName, i, (testadr+i)*(P.XLEN/8), testbench.DCacheFlushFSM.ShadowRAM[testadr+i], sig, signature[i]);
        $stop; // if this is changed to $finish, wally-batch.do does not get to the next step to run coverage
      end
    end
    if (errors) $display("%s failed with %d errors. :(", TestName, errors);
    else $display("%s succeeded.  Brilliant!!!", TestName);
  endtask
  
  /* verilator lint_on WIDTHTRUNC */
  /* verilator lint_on WIDTHEXPAND */

endmodule

/* verilator lint_on STMTDLY */
/* verilator lint_on WIDTH */

task automatic updateProgramAddrLabelArray;
  /* verilator lint_off WIDTHTRUNC */
  /* verilator lint_off WIDTHEXPAND */
  input string ProgramAddrMapFile, ProgramLabelMapFile;
  inout  integer ProgramAddrLabelArray [string];
  // Gets the memory location of begin_signature
  integer ProgramLabelMapFP, ProgramAddrMapFP;

  ProgramLabelMapFP = $fopen(ProgramLabelMapFile, "r");
  ProgramAddrMapFP = $fopen(ProgramAddrMapFile, "r");

  if (ProgramLabelMapFP & ProgramAddrMapFP) begin // check we found both files
    ProgramAddrLabelArray["begin_signature"] = 0;
    ProgramAddrLabelArray["tohost"] = 0;
    ProgramAddrLabelArray["sig_end_canary"] = 0;
    while (!$feof(ProgramLabelMapFP)) begin
      string label, adrstr;
      integer returncode;
      returncode = $fscanf(ProgramLabelMapFP, "%s\n", label);
      returncode = $fscanf(ProgramAddrMapFP, "%s\n", adrstr);
      if (ProgramAddrLabelArray.exists(label)) ProgramAddrLabelArray[label] = adrstr.atohex();
    end
  end

//  if(ProgramAddrLabelArray["begin_signature"] == 0) $display("Couldn't find begin_signature in %s", ProgramLabelMapFile);
//  if(ProgramAddrLabelArray["sig_end_canary"] == 0) $display("Couldn't find sig_end_canary in %s", ProgramLabelMapFile);

  $fclose(ProgramLabelMapFP);
  $fclose(ProgramAddrMapFP);
  /* verilator lint_on WIDTHTRUNC */
  /* verilator lint_on WIDTHEXPAND */
endtask
<|MERGE_RESOLUTION|>--- conflicted
+++ resolved
@@ -299,18 +299,12 @@
   // Find the test vector files and populate the PC to function label converter
   ////////////////////////////////////////////////////////////////////////////////
   logic [P.XLEN-1:0] testadr;
-<<<<<<< HEAD
   integer memFile;
-  assign begin_signature_addr = ProgramAddrLabelArray["begin_signature"];
-  assign end_signature_addr = ProgramAddrLabelArray["sig_end_canary"];
-  assign signature_size = end_signature_addr - begin_signature_addr;
-=======
   always_comb begin
   	begin_signature_addr = ProgramAddrLabelArray["begin_signature"];
  	end_signature_addr = ProgramAddrLabelArray["sig_end_canary"];
   	signature_size = end_signature_addr - begin_signature_addr;
   end
->>>>>>> 8b7d987b
   always @(posedge clk) begin
     ////////////////////////////////////////////////////////////////////////////////
     // Verify the test ran correctly by checking the memory against a known signature.
