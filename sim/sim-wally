<<<<<<< HEAD
vsim -do "do wally.do rv64gc wally64periph"
=======
vsim -do "do wally.do rv64gc wally64priv"
>>>>>>> 6ae5934c
<|MERGE_RESOLUTION|>--- conflicted
+++ resolved
@@ -1,5 +1 @@
-<<<<<<< HEAD
-vsim -do "do wally.do rv64gc wally64periph"
-=======
 vsim -do "do wally.do rv64gc wally64priv"
->>>>>>> 6ae5934c
