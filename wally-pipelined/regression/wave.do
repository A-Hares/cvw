onerror {resume}
quietly WaveActivateNextPane {} 0
add wave -noupdate /testbench/clk
add wave -noupdate /testbench/reset
add wave -noupdate /testbench/test
add wave -noupdate /testbench/memfilename
add wave -noupdate /testbench/dut/hart/SATP_REGW
add wave -noupdate -expand -group {Execution Stage} /testbench/FunctionName/FunctionName/FunctionName
add wave -noupdate -expand -group {Execution Stage} /testbench/dut/hart/ifu/PCE
add wave -noupdate -expand -group {Execution Stage} /testbench/InstrEName
add wave -noupdate -expand -group {Execution Stage} /testbench/dut/hart/ifu/InstrE
add wave -noupdate -expand -group {Memory Stage} /testbench/dut/hart/priv/trap/InstrValidM
add wave -noupdate -expand -group {Memory Stage} /testbench/dut/hart/PCM
add wave -noupdate -expand -group {Memory Stage} /testbench/InstrMName
add wave -noupdate -expand -group {Memory Stage} /testbench/dut/hart/InstrM
add wave -noupdate -expand -group {Memory Stage} /testbench/dut/hart/lsu/MemAdrM
<<<<<<< HEAD
add wave -noupdate -expand -group HDU -expand -group traps /testbench/dut/hart/priv/trap/InstrMisalignedFaultM
add wave -noupdate -expand -group HDU -expand -group traps /testbench/dut/hart/priv/trap/InstrAccessFaultM
add wave -noupdate -expand -group HDU -expand -group traps /testbench/dut/hart/priv/trap/IllegalInstrFaultM
add wave -noupdate -expand -group HDU -expand -group traps /testbench/dut/hart/priv/trap/BreakpointFaultM
add wave -noupdate -expand -group HDU -expand -group traps /testbench/dut/hart/priv/trap/LoadMisalignedFaultM
add wave -noupdate -expand -group HDU -expand -group traps /testbench/dut/hart/priv/trap/StoreMisalignedFaultM
add wave -noupdate -expand -group HDU -expand -group traps /testbench/dut/hart/priv/trap/LoadAccessFaultM
add wave -noupdate -expand -group HDU -expand -group traps /testbench/dut/hart/priv/trap/StoreAccessFaultM
add wave -noupdate -expand -group HDU -expand -group traps /testbench/dut/hart/priv/trap/EcallFaultM
add wave -noupdate -expand -group HDU -expand -group traps /testbench/dut/hart/priv/trap/InstrPageFaultM
add wave -noupdate -expand -group HDU -expand -group traps /testbench/dut/hart/priv/trap/LoadPageFaultM
add wave -noupdate -expand -group HDU -expand -group traps /testbench/dut/hart/priv/trap/StorePageFaultM
add wave -noupdate -expand -group HDU -expand -group traps /testbench/dut/hart/priv/trap/InterruptM
add wave -noupdate -expand -group HDU -group interrupts /testbench/dut/hart/priv/trap/PendingIntsM
add wave -noupdate -expand -group HDU -group interrupts /testbench/dut/hart/priv/trap/CommittedM
add wave -noupdate -expand -group HDU -group interrupts /testbench/dut/hart/priv/trap/InstrValidM
add wave -noupdate -expand -group HDU -group hazards /testbench/dut/hart/hzu/BPPredWrongE
add wave -noupdate -expand -group HDU -group hazards /testbench/dut/hart/hzu/CSRWritePendingDEM
add wave -noupdate -expand -group HDU -group hazards /testbench/dut/hart/hzu/RetM
add wave -noupdate -expand -group HDU -group hazards /testbench/dut/hart/hzu/TrapM
add wave -noupdate -expand -group HDU -group hazards /testbench/dut/hart/hzu/LoadStallD
add wave -noupdate -expand -group HDU -group hazards /testbench/dut/hart/hzu/StoreStallD
add wave -noupdate -expand -group HDU -group hazards /testbench/dut/hart/hzu/ICacheStallF
add wave -noupdate -expand -group HDU -group hazards /testbench/dut/hart/hzu/LSUStall
add wave -noupdate -expand -group HDU -group hazards /testbench/dut/hart/MulDivStallD
add wave -noupdate -expand -group HDU -expand -group Flush -color Yellow /testbench/dut/hart/hzu/FlushF
add wave -noupdate -expand -group HDU -expand -group Flush -color Yellow /testbench/dut/hart/FlushD
add wave -noupdate -expand -group HDU -expand -group Flush -color Yellow /testbench/dut/hart/FlushE
add wave -noupdate -expand -group HDU -expand -group Flush -color Yellow /testbench/dut/hart/FlushM
add wave -noupdate -expand -group HDU -expand -group Flush -color Yellow /testbench/dut/hart/FlushW
add wave -noupdate -expand -group HDU -expand -group Stall -color Orange /testbench/dut/hart/StallF
add wave -noupdate -expand -group HDU -expand -group Stall -color Orange /testbench/dut/hart/StallD
add wave -noupdate -expand -group HDU -expand -group Stall -color Orange /testbench/dut/hart/StallE
add wave -noupdate -expand -group HDU -expand -group Stall -color Orange /testbench/dut/hart/StallM
add wave -noupdate -expand -group HDU -expand -group Stall -color Orange /testbench/dut/hart/StallW
=======
add wave -noupdate -group HDU -group traps /testbench/dut/hart/priv/trap/InstrMisalignedFaultM
add wave -noupdate -group HDU -group traps /testbench/dut/hart/priv/trap/InstrAccessFaultM
add wave -noupdate -group HDU -group traps /testbench/dut/hart/priv/trap/IllegalInstrFaultM
add wave -noupdate -group HDU -group traps /testbench/dut/hart/priv/trap/BreakpointFaultM
add wave -noupdate -group HDU -group traps /testbench/dut/hart/priv/trap/LoadMisalignedFaultM
add wave -noupdate -group HDU -group traps /testbench/dut/hart/priv/trap/StoreMisalignedFaultM
add wave -noupdate -group HDU -group traps /testbench/dut/hart/priv/trap/LoadAccessFaultM
add wave -noupdate -group HDU -group traps /testbench/dut/hart/priv/trap/StoreAccessFaultM
add wave -noupdate -group HDU -group traps /testbench/dut/hart/priv/trap/EcallFaultM
add wave -noupdate -group HDU -group traps /testbench/dut/hart/priv/trap/InstrPageFaultM
add wave -noupdate -group HDU -group traps /testbench/dut/hart/priv/trap/LoadPageFaultM
add wave -noupdate -group HDU -group traps /testbench/dut/hart/priv/trap/StorePageFaultM
add wave -noupdate -group HDU -group traps /testbench/dut/hart/priv/trap/InterruptM
add wave -noupdate -group HDU -group interrupts /testbench/dut/hart/priv/trap/PendingIntsM
add wave -noupdate -group HDU -group interrupts /testbench/dut/hart/priv/trap/CommittedM
add wave -noupdate -group HDU -group interrupts /testbench/dut/hart/priv/trap/InstrValidM
add wave -noupdate -group HDU -expand -group hazards /testbench/dut/hart/hzu/BPPredWrongE
add wave -noupdate -group HDU -expand -group hazards /testbench/dut/hart/hzu/CSRWritePendingDEM
add wave -noupdate -group HDU -expand -group hazards /testbench/dut/hart/hzu/RetM
add wave -noupdate -group HDU -expand -group hazards /testbench/dut/hart/hzu/TrapM
add wave -noupdate -group HDU -expand -group hazards /testbench/dut/hart/hzu/LoadStallD
add wave -noupdate -group HDU -expand -group hazards /testbench/dut/hart/hzu/StoreStallD
add wave -noupdate -group HDU -expand -group hazards /testbench/dut/hart/hzu/ICacheStallF
add wave -noupdate -group HDU -expand -group hazards /testbench/dut/hart/hzu/LSUStall
add wave -noupdate -group HDU -expand -group hazards /testbench/dut/hart/MulDivStallD
add wave -noupdate -group HDU -group Flush -color Yellow /testbench/dut/hart/hzu/FlushF
add wave -noupdate -group HDU -group Flush -color Yellow /testbench/dut/hart/FlushD
add wave -noupdate -group HDU -group Flush -color Yellow /testbench/dut/hart/FlushE
add wave -noupdate -group HDU -group Flush -color Yellow /testbench/dut/hart/FlushM
add wave -noupdate -group HDU -group Flush -color Yellow /testbench/dut/hart/FlushW
add wave -noupdate -group HDU -expand -group Stall -color Orange /testbench/dut/hart/StallF
add wave -noupdate -group HDU -expand -group Stall -color Orange /testbench/dut/hart/StallD
add wave -noupdate -group HDU -expand -group Stall -color Orange /testbench/dut/hart/StallE
add wave -noupdate -group HDU -expand -group Stall -color Orange /testbench/dut/hart/StallM
add wave -noupdate -group HDU -expand -group Stall -color Orange /testbench/dut/hart/StallW
>>>>>>> 6ccbdc37
add wave -noupdate -group Bpred -color Orange /testbench/dut/hart/ifu/bpred/bpred/Predictor/DirPredictor/GHR
add wave -noupdate -group Bpred -expand -group {branch update selection inputs} /testbench/dut/hart/ifu/bpred/bpred/Predictor/DirPredictor/BPPredF
add wave -noupdate -group Bpred -expand -group {branch update selection inputs} {/testbench/dut/hart/ifu/bpred/bpred/Predictor/DirPredictor/InstrClassE[0]}
add wave -noupdate -group Bpred -expand -group {branch update selection inputs} {/testbench/dut/hart/ifu/bpred/bpred/Predictor/DirPredictor/BPInstrClassE[0]}
add wave -noupdate -group Bpred -expand -group {branch update selection inputs} /testbench/dut/hart/ifu/bpred/bpred/Predictor/DirPredictor/BPPredDirWrongE
add wave -noupdate -group Bpred -expand -group {branch update selection inputs} -divider {class check}
add wave -noupdate -group Bpred -expand -group {branch update selection inputs} /testbench/dut/hart/ifu/bpred/bpred/Predictor/DirPredictor/BPClassRightNonCFI
add wave -noupdate -group Bpred -expand -group {branch update selection inputs} /testbench/dut/hart/ifu/bpred/bpred/Predictor/DirPredictor/BPClassWrongCFI
add wave -noupdate -group Bpred -expand -group {branch update selection inputs} /testbench/dut/hart/ifu/bpred/bpred/Predictor/DirPredictor/BPClassWrongNonCFI
add wave -noupdate -group Bpred -expand -group {branch update selection inputs} /testbench/dut/hart/ifu/bpred/bpred/Predictor/DirPredictor/BPClassRightBPRight
add wave -noupdate -group Bpred -expand -group {branch update selection inputs} /testbench/dut/hart/ifu/bpred/bpred/Predictor/DirPredictor/BPClassRightBPWrong
add wave -noupdate -group Bpred -radix hexadecimal -childformat {{{/testbench/dut/hart/ifu/bpred/bpred/Predictor/DirPredictor/GHRMuxSel[6]} -radix binary} {{/testbench/dut/hart/ifu/bpred/bpred/Predictor/DirPredictor/GHRMuxSel[5]} -radix binary} {{/testbench/dut/hart/ifu/bpred/bpred/Predictor/DirPredictor/GHRMuxSel[4]} -radix binary} {{/testbench/dut/hart/ifu/bpred/bpred/Predictor/DirPredictor/GHRMuxSel[3]} -radix binary} {{/testbench/dut/hart/ifu/bpred/bpred/Predictor/DirPredictor/GHRMuxSel[2]} -radix binary} {{/testbench/dut/hart/ifu/bpred/bpred/Predictor/DirPredictor/GHRMuxSel[1]} -radix binary} {{/testbench/dut/hart/ifu/bpred/bpred/Predictor/DirPredictor/GHRMuxSel[0]} -radix binary}} -subitemconfig {{/testbench/dut/hart/ifu/bpred/bpred/Predictor/DirPredictor/GHRMuxSel[6]} {-height 16 -radix binary} {/testbench/dut/hart/ifu/bpred/bpred/Predictor/DirPredictor/GHRMuxSel[5]} {-height 16 -radix binary} {/testbench/dut/hart/ifu/bpred/bpred/Predictor/DirPredictor/GHRMuxSel[4]} {-height 16 -radix binary} {/testbench/dut/hart/ifu/bpred/bpred/Predictor/DirPredictor/GHRMuxSel[3]} {-height 16 -radix binary} {/testbench/dut/hart/ifu/bpred/bpred/Predictor/DirPredictor/GHRMuxSel[2]} {-height 16 -radix binary} {/testbench/dut/hart/ifu/bpred/bpred/Predictor/DirPredictor/GHRMuxSel[1]} {-height 16 -radix binary} {/testbench/dut/hart/ifu/bpred/bpred/Predictor/DirPredictor/GHRMuxSel[0]} {-height 16 -radix binary}} /testbench/dut/hart/ifu/bpred/bpred/Predictor/DirPredictor/GHRMuxSel
add wave -noupdate -group Bpred /testbench/dut/hart/ifu/bpred/bpred/Predictor/DirPredictor/GHRNext
add wave -noupdate -group Bpred /testbench/dut/hart/ifu/bpred/bpred/Predictor/DirPredictor/GHRUpdateEN
add wave -noupdate -group Bpred /testbench/dut/hart/ifu/bpred/bpred/Predictor/DirPredictor/PHTUpdateAdr
add wave -noupdate -group Bpred /testbench/dut/hart/ifu/bpred/bpred/Predictor/DirPredictor/PHTUpdateAdr0
add wave -noupdate -group Bpred /testbench/dut/hart/ifu/bpred/bpred/Predictor/DirPredictor/PHTUpdateAdr1
add wave -noupdate -group Bpred /testbench/dut/hart/ifu/bpred/bpred/Predictor/DirPredictor/PHTUpdateEN
add wave -noupdate -group Bpred -expand -group prediction /testbench/dut/hart/ifu/bpred/bpred/Predictor/DirPredictor/GHRLookup
add wave -noupdate -group Bpred -expand -group prediction /testbench/dut/hart/ifu/bpred/bpred/Predictor/DirPredictor/PCNextF
add wave -noupdate -group Bpred -expand -group prediction /testbench/dut/hart/ifu/bpred/bpred/Predictor/DirPredictor/PHT/RA1
add wave -noupdate -group Bpred -expand -group prediction -radix binary /testbench/dut/hart/ifu/bpred/bpred/BPPredF
add wave -noupdate -group Bpred -expand -group prediction /testbench/dut/hart/ifu/bpred/bpred/BTBValidF
add wave -noupdate -group Bpred -expand -group prediction /testbench/dut/hart/ifu/bpred/bpred/BPInstrClassF
add wave -noupdate -group Bpred -expand -group prediction /testbench/dut/hart/ifu/bpred/bpred/BTBPredPCF
add wave -noupdate -group Bpred -expand -group prediction /testbench/dut/hart/ifu/bpred/bpred/RASPCF
add wave -noupdate -group Bpred -expand -group prediction /testbench/dut/hart/ifu/bpred/bpred/TargetPredictor/LookUpPCIndex
add wave -noupdate -group Bpred -expand -group prediction /testbench/dut/hart/ifu/bpred/bpred/TargetPredictor/TargetPC
add wave -noupdate -group Bpred -expand -group prediction -expand -group ex -radix binary /testbench/dut/hart/ifu/bpred/bpred/BPPredE
add wave -noupdate -group Bpred -expand -group prediction -expand -group ex /testbench/dut/hart/ifu/bpred/bpred/PCSrcE
add wave -noupdate -group Bpred -expand -group prediction -expand -group ex /testbench/dut/hart/ifu/bpred/bpred/BPPredDirWrongE
add wave -noupdate -group Bpred -expand -group update -expand -group BTB /testbench/dut/hart/ifu/bpred/bpred/TargetPredictor/UpdatePCIndex
add wave -noupdate -group Bpred -expand -group update -expand -group BTB /testbench/dut/hart/ifu/bpred/bpred/TargetPredictor/UpdateTarget
add wave -noupdate -group Bpred -expand -group update -expand -group BTB /testbench/dut/hart/ifu/bpred/bpred/TargetPredictor/UpdateEN
add wave -noupdate -group Bpred -expand -group update -expand -group BTB /testbench/dut/hart/ifu/bpred/bpred/TargetPredictor/UpdatePC
add wave -noupdate -group Bpred -expand -group update -expand -group BTB /testbench/dut/hart/ifu/bpred/bpred/TargetPredictor/UpdateTarget
add wave -noupdate -group Bpred -expand -group update -expand -group direction /testbench/dut/hart/ifu/bpred/bpred/Predictor/DirPredictor/PHTUpdateAdr
add wave -noupdate -group Bpred -expand -group update -expand -group direction /testbench/dut/hart/ifu/bpred/bpred/Predictor/DirPredictor/PCE
add wave -noupdate -group Bpred -expand -group update -expand -group direction /testbench/dut/hart/ifu/bpred/bpred/Predictor/DirPredictor/PHT/WA1
add wave -noupdate -group Bpred -expand -group {bp wrong} /testbench/dut/hart/ifu/bpred/bpred/TargetWrongE
add wave -noupdate -group Bpred -expand -group {bp wrong} /testbench/dut/hart/ifu/bpred/bpred/FallThroughWrongE
add wave -noupdate -group Bpred -expand -group {bp wrong} /testbench/dut/hart/ifu/bpred/bpred/PredictionPCWrongE
add wave -noupdate -group Bpred -expand -group {bp wrong} /testbench/dut/hart/ifu/bpred/bpred/InstrClassE
add wave -noupdate -group Bpred -expand -group {bp wrong} /testbench/dut/hart/ifu/bpred/bpred/PredictionInstrClassWrongE
add wave -noupdate -group Bpred -expand -group {bp wrong} /testbench/dut/hart/ifu/bpred/bpred/BPPredClassNonCFIWrongE
add wave -noupdate -group Bpred -expand -group {bp wrong} /testbench/dut/hart/ifu/bpred/bpred/BPPredWrongE
add wave -noupdate -group Bpred /testbench/dut/hart/ifu/bpred/bpred/BPPredWrongE
add wave -noupdate -group {instruction pipeline} /testbench/InstrFName
add wave -noupdate -group {instruction pipeline} /testbench/dut/hart/ifu/InstrD
add wave -noupdate -group {instruction pipeline} /testbench/dut/hart/ifu/InstrE
add wave -noupdate -group {instruction pipeline} /testbench/dut/hart/ifu/InstrM
add wave -noupdate -group {instruction pipeline} /testbench/InstrW
add wave -noupdate -group {PCNext Generation} /testbench/dut/hart/ifu/PCNextF
add wave -noupdate -group {PCNext Generation} /testbench/dut/hart/ifu/PCF
add wave -noupdate -group {PCNext Generation} /testbench/dut/hart/ifu/PCPlus2or4F
add wave -noupdate -group {PCNext Generation} /testbench/dut/hart/ifu/BPPredPCF
add wave -noupdate -group {PCNext Generation} /testbench/dut/hart/ifu/PCNext0F
add wave -noupdate -group {PCNext Generation} /testbench/dut/hart/ifu/PCNext1F
add wave -noupdate -group {PCNext Generation} /testbench/dut/hart/ifu/SelBPPredF
add wave -noupdate -group {PCNext Generation} /testbench/dut/hart/ifu/BPPredWrongE
add wave -noupdate -group {PCNext Generation} /testbench/dut/hart/ifu/PrivilegedChangePCM
add wave -noupdate -group {Decode Stage} /testbench/dut/hart/ifu/InstrD
add wave -noupdate -group {Decode Stage} /testbench/InstrDName
add wave -noupdate -group {Decode Stage} /testbench/dut/hart/ieu/c/RegWriteD
add wave -noupdate -group {Decode Stage} /testbench/dut/hart/ieu/dp/RdD
add wave -noupdate -group {Decode Stage} /testbench/dut/hart/ieu/dp/Rs1D
add wave -noupdate -group {Decode Stage} /testbench/dut/hart/ieu/dp/Rs2D
add wave -noupdate -group RegFile -expand /testbench/dut/hart/ieu/dp/regf/rf
add wave -noupdate -group RegFile /testbench/dut/hart/ieu/dp/regf/a1
add wave -noupdate -group RegFile /testbench/dut/hart/ieu/dp/regf/a2
add wave -noupdate -group RegFile /testbench/dut/hart/ieu/dp/regf/a3
add wave -noupdate -group RegFile /testbench/dut/hart/ieu/dp/regf/rd1
add wave -noupdate -group RegFile /testbench/dut/hart/ieu/dp/regf/rd2
add wave -noupdate -group RegFile /testbench/dut/hart/ieu/dp/regf/we3
add wave -noupdate -group RegFile /testbench/dut/hart/ieu/dp/regf/wd3
add wave -noupdate -group RegFile -group {write regfile mux} /testbench/dut/hart/ieu/dp/ALUResultW
add wave -noupdate -group RegFile -group {write regfile mux} /testbench/dut/hart/ieu/dp/ReadDataW
add wave -noupdate -group RegFile -group {write regfile mux} /testbench/dut/hart/ieu/dp/CSRReadValW
add wave -noupdate -group RegFile -group {write regfile mux} /testbench/dut/hart/ieu/dp/ResultSrcW
add wave -noupdate -group RegFile -group {write regfile mux} /testbench/dut/hart/ieu/dp/ResultW
add wave -noupdate -group alu /testbench/dut/hart/ieu/dp/alu/a
add wave -noupdate -group alu /testbench/dut/hart/ieu/dp/alu/b
add wave -noupdate -group alu /testbench/dut/hart/ieu/dp/alu/alucontrol
add wave -noupdate -group alu /testbench/dut/hart/ieu/dp/alu/result
add wave -noupdate -group alu /testbench/dut/hart/ieu/dp/alu/flags
add wave -noupdate -group alu -divider internals
add wave -noupdate -group alu /testbench/dut/hart/ieu/dp/alu/overflow
add wave -noupdate -group alu /testbench/dut/hart/ieu/dp/alu/carry
add wave -noupdate -group alu /testbench/dut/hart/ieu/dp/alu/zero
add wave -noupdate -group alu /testbench/dut/hart/ieu/dp/alu/neg
add wave -noupdate -group alu /testbench/dut/hart/ieu/dp/alu/lt
add wave -noupdate -group alu /testbench/dut/hart/ieu/dp/alu/ltu
add wave -noupdate -group Forward /testbench/dut/hart/ieu/fw/Rs1D
add wave -noupdate -group Forward /testbench/dut/hart/ieu/fw/Rs2D
add wave -noupdate -group Forward /testbench/dut/hart/ieu/fw/Rs1E
add wave -noupdate -group Forward /testbench/dut/hart/ieu/fw/Rs2E
add wave -noupdate -group Forward /testbench/dut/hart/ieu/fw/RdE
add wave -noupdate -group Forward /testbench/dut/hart/ieu/fw/RdM
add wave -noupdate -group Forward /testbench/dut/hart/ieu/fw/RdW
add wave -noupdate -group Forward /testbench/dut/hart/ieu/fw/MemReadE
add wave -noupdate -group Forward /testbench/dut/hart/ieu/fw/RegWriteM
add wave -noupdate -group Forward /testbench/dut/hart/ieu/fw/RegWriteW
add wave -noupdate -group Forward -color Thistle /testbench/dut/hart/ieu/fw/ForwardAE
add wave -noupdate -group Forward -color Thistle /testbench/dut/hart/ieu/fw/ForwardBE
add wave -noupdate -group Forward -color Thistle /testbench/dut/hart/ieu/fw/LoadStallD
add wave -noupdate -group {alu execution stage} /testbench/dut/hart/ieu/dp/WriteDataE
add wave -noupdate -group {alu execution stage} /testbench/dut/hart/ieu/dp/ALUResultE
add wave -noupdate -group {alu execution stage} /testbench/dut/hart/ieu/dp/SrcAE
add wave -noupdate -group {alu execution stage} /testbench/dut/hart/ieu/dp/SrcBE
add wave -noupdate -group PCS /testbench/dut/hart/ifu/PCNextF
add wave -noupdate -group PCS /testbench/dut/hart/PCF
add wave -noupdate -group PCS /testbench/dut/hart/ifu/PCD
add wave -noupdate -group PCS /testbench/dut/hart/PCE
add wave -noupdate -group PCS /testbench/dut/hart/PCM
add wave -noupdate -group PCS /testbench/PCW
add wave -noupdate -group muldiv /testbench/dut/hart/mdu/InstrD
add wave -noupdate -group muldiv /testbench/dut/hart/mdu/SrcAE
add wave -noupdate -group muldiv /testbench/dut/hart/mdu/SrcBE
add wave -noupdate -group muldiv /testbench/dut/hart/mdu/Funct3E
add wave -noupdate -group muldiv /testbench/dut/hart/mdu/MulDivE
add wave -noupdate -group muldiv /testbench/dut/hart/mdu/W64E
add wave -noupdate -group muldiv /testbench/dut/hart/mdu/StallM
add wave -noupdate -group muldiv /testbench/dut/hart/mdu/StallW
add wave -noupdate -group muldiv /testbench/dut/hart/mdu/FlushM
add wave -noupdate -group muldiv /testbench/dut/hart/mdu/FlushW
add wave -noupdate -group muldiv /testbench/dut/hart/mdu/MulDivResultW
add wave -noupdate -group muldiv /testbench/dut/hart/mdu/genblk1/div/start
add wave -noupdate -group muldiv /testbench/dut/hart/mdu/DivDoneE
add wave -noupdate -group muldiv /testbench/dut/hart/mdu/DivBusyE
add wave -noupdate -group divider /testbench/dut/hart/mdu/genblk1/div/fsm1/CURRENT_STATE
add wave -noupdate -group divider /testbench/dut/hart/mdu/genblk1/div/N
add wave -noupdate -group divider /testbench/dut/hart/mdu/genblk1/div/D
add wave -noupdate -group divider /testbench/dut/hart/mdu/genblk1/div/Q
add wave -noupdate -group divider /testbench/dut/hart/mdu/genblk1/div/rem0
add wave -noupdate -group icache -color Orange /testbench/dut/hart/ifu/icache/controller/CurrState
add wave -noupdate -group icache /testbench/dut/hart/ifu/icache/controller/NextState
add wave -noupdate -group icache /testbench/dut/hart/ifu/ITLBMissF
add wave -noupdate -group icache /testbench/dut/hart/ifu/icache/ITLBWriteF
add wave -noupdate -group icache -group {tag read} /testbench/dut/hart/ifu/icache/cachemem/DataValidBit
add wave -noupdate -group icache -group {tag read} /testbench/dut/hart/ifu/icache/cachemem/cachetags/ReadData
add wave -noupdate -group icache -group {fsm out and control} /testbench/dut/hart/ifu/icache/controller/hit
add wave -noupdate -group icache -group {fsm out and control} /testbench/dut/hart/ifu/icache/controller/spill
add wave -noupdate -group icache -group {fsm out and control} /testbench/dut/hart/ifu/icache/controller/ICacheStallF
add wave -noupdate -group icache -group {fsm out and control} /testbench/dut/hart/ifu/icache/controller/SavePC
add wave -noupdate -group icache -group {fsm out and control} /testbench/dut/hart/ifu/icache/controller/spillSave
add wave -noupdate -group icache -group {fsm out and control} /testbench/dut/hart/ifu/icache/controller/UnalignedSelect
add wave -noupdate -group icache -group {fsm out and control} /testbench/dut/hart/ifu/icache/controller/PCMux
add wave -noupdate -group icache -group {fsm out and control} /testbench/dut/hart/ifu/icache/controller/spillSave
add wave -noupdate -group icache -group {fsm out and control} /testbench/dut/hart/ifu/icache/controller/CntReset
add wave -noupdate -group icache -group {fsm out and control} /testbench/dut/hart/ifu/icache/controller/PreCntEn
add wave -noupdate -group icache -group {fsm out and control} /testbench/dut/hart/ifu/icache/controller/CntEn
add wave -noupdate -group icache -group {icache parameters} -radix unsigned /testbench/dut/hart/ifu/icache/cachemem/NUMLINES
add wave -noupdate -group icache -group {icache parameters} -radix unsigned /testbench/dut/hart/ifu/icache/cachemem/BLOCKLEN
add wave -noupdate -group icache -group {icache parameters} -radix unsigned /testbench/dut/hart/ifu/icache/cachemem/BLOCKBYTELEN
add wave -noupdate -group icache -group {icache parameters} -radix unsigned /testbench/dut/hart/ifu/icache/cachemem/OFFSETLEN
add wave -noupdate -group icache -group {icache parameters} -radix unsigned /testbench/dut/hart/ifu/icache/cachemem/INDEXLEN
add wave -noupdate -group icache -group {icache parameters} -radix unsigned /testbench/dut/hart/ifu/icache/cachemem/TAGLEN
add wave -noupdate -group icache -expand -group memory /testbench/dut/hart/ifu/icache/controller/FetchCountFlag
add wave -noupdate -group icache -expand -group memory /testbench/dut/hart/ifu/icache/controller/FetchCount
add wave -noupdate -group icache -expand -group memory /testbench/dut/hart/ifu/icache/controller/InstrPAdrF
add wave -noupdate -group icache -expand -group memory /testbench/dut/hart/ifu/icache/controller/InstrReadF
add wave -noupdate -group icache -expand -group memory /testbench/dut/hart/ifu/icache/controller/InstrAckF
add wave -noupdate -group icache -expand -group memory /testbench/dut/hart/ifu/icache/controller/InstrInF
add wave -noupdate -group icache -expand -group memory /testbench/dut/hart/ifu/icache/controller/ICacheMemWriteEnable
add wave -noupdate -group icache -expand -group memory /testbench/dut/hart/ifu/icache/controller/ICacheMemWriteData
add wave -noupdate -group icache -expand -group memory -group {tag write} /testbench/dut/hart/ifu/icache/cachemem/WriteEnable
add wave -noupdate -group icache -expand -group memory -group {tag write} /testbench/dut/hart/ifu/icache/cachemem/WriteLine
add wave -noupdate -group icache -expand -group memory -group {tag write} /testbench/dut/hart/ifu/icache/cachemem/cachetags/StoredData
add wave -noupdate -group icache -expand -group {instr to cpu} /testbench/dut/hart/ifu/icache/controller/FinalInstrRawF
add wave -noupdate -group icache -expand -group pc /testbench/dut/hart/ifu/icache/controller/PCPF
add wave -noupdate -group icache -expand -group pc /testbench/dut/hart/ifu/icache/controller/PCPreFinalF
add wave -noupdate -group AHB -color Gold /testbench/dut/hart/ebu/BusState
add wave -noupdate -group AHB /testbench/dut/hart/ebu/NextBusState
add wave -noupdate -group AHB -expand -group {input requests} /testbench/dut/hart/ebu/AtomicMaskedM
add wave -noupdate -group AHB -expand -group {input requests} /testbench/dut/hart/ebu/InstrReadF
add wave -noupdate -group AHB -expand -group {input requests} /testbench/dut/hart/ebu/MemSizeM
add wave -noupdate -group AHB /testbench/dut/hart/ebu/HCLK
add wave -noupdate -group AHB /testbench/dut/hart/ebu/HRESETn
add wave -noupdate -group AHB /testbench/dut/hart/ebu/HRDATA
add wave -noupdate -group AHB /testbench/dut/hart/ebu/HREADY
add wave -noupdate -group AHB /testbench/dut/hart/ebu/HRESP
add wave -noupdate -group AHB /testbench/dut/hart/ebu/HADDR
add wave -noupdate -group AHB /testbench/dut/hart/ebu/HWDATA
add wave -noupdate -group AHB /testbench/dut/hart/ebu/HWRITE
add wave -noupdate -group AHB /testbench/dut/hart/ebu/HSIZE
add wave -noupdate -group AHB /testbench/dut/hart/ebu/HBURST
add wave -noupdate -group AHB /testbench/dut/hart/ebu/HPROT
add wave -noupdate -group AHB /testbench/dut/hart/ebu/HTRANS
add wave -noupdate -group AHB /testbench/dut/hart/ebu/HMASTLOCK
add wave -noupdate -group AHB /testbench/dut/hart/ebu/HADDRD
add wave -noupdate -group AHB /testbench/dut/hart/ebu/HSIZED
add wave -noupdate -group AHB /testbench/dut/hart/ebu/HWRITED
add wave -noupdate -group AHB /testbench/dut/hart/ebu/StallW
add wave -noupdate -expand -group lsu -expand -group {LSU ARB} /testbench/dut/hart/lsu/arbiter/SelPTW
add wave -noupdate -expand -group lsu -expand -group dcache -color Gold /testbench/dut/hart/lsu/dcache/CurrState
add wave -noupdate -expand -group lsu -expand -group dcache /testbench/dut/hart/lsu/dcache/WalkerPageFaultM
add wave -noupdate -expand -group lsu -expand -group dcache /testbench/dut/hart/lsu/dcache/WriteDataM
add wave -noupdate -expand -group lsu -expand -group dcache /testbench/dut/hart/lsu/dcache/SRAMBlockWriteEnableM
add wave -noupdate -expand -group lsu -expand -group dcache /testbench/dut/hart/lsu/dcache/SRAMWordWriteEnableM
add wave -noupdate -expand -group lsu -expand -group dcache /testbench/dut/hart/lsu/dcache/SRAMWayWriteEnable
add wave -noupdate -expand -group lsu -expand -group dcache /testbench/dut/hart/lsu/dcache/SRAMWordEnable
<<<<<<< HEAD
add wave -noupdate -expand -group lsu -expand -group dcache /testbench/dut/hart/lsu/dcache/SRAMBlockWayWriteEnableM
add wave -noupdate -expand -group lsu -expand -group dcache /testbench/dut/hart/lsu/dcache/SelAdrM
add wave -noupdate -expand -group lsu -expand -group dcache /testbench/dut/hart/lsu/dcache/DCacheMemWriteData
add wave -noupdate -expand -group lsu -expand -group dcache -expand -group replacement /testbench/dut/hart/lsu/dcache/genblk2/cacheLRU/LRUIn
add wave -noupdate -expand -group lsu -expand -group dcache -expand -group replacement /testbench/dut/hart/lsu/dcache/genblk2/cacheLRU/WayIn
add wave -noupdate -expand -group lsu -expand -group dcache -expand -group replacement /testbench/dut/hart/lsu/dcache/genblk2/cacheLRU/NewLRUEn
add wave -noupdate -expand -group lsu -expand -group dcache -expand -group replacement /testbench/dut/hart/lsu/dcache/genblk2/cacheLRU/LRUOut
add wave -noupdate -expand -group lsu -expand -group dcache -expand -group replacement /testbench/dut/hart/lsu/dcache/genblk2/cacheLRU/VictimWay
add wave -noupdate -expand -group lsu -expand -group dcache -expand -group {Cache SRAM writes} /testbench/dut/hart/lsu/dcache/ReplacementBits
add wave -noupdate -expand -group lsu -expand -group dcache -expand -group {Cache SRAM writes} /testbench/dut/hart/lsu/dcache/LRUWriteEn
add wave -noupdate -expand -group lsu -expand -group dcache -expand -group {Cache SRAM writes} -expand -group way0 {/testbench/dut/hart/lsu/dcache/CacheWays[0]/MemWay/WriteEnable}
add wave -noupdate -expand -group lsu -expand -group dcache -expand -group {Cache SRAM writes} -expand -group way0 {/testbench/dut/hart/lsu/dcache/CacheWays[0]/MemWay/SetValid}
add wave -noupdate -expand -group lsu -expand -group dcache -expand -group {Cache SRAM writes} -expand -group way0 {/testbench/dut/hart/lsu/dcache/CacheWays[0]/MemWay/SetDirty}
add wave -noupdate -expand -group lsu -expand -group dcache -expand -group {Cache SRAM writes} -expand -group way0 {/testbench/dut/hart/lsu/dcache/CacheWays[0]/MemWay/Adr}
add wave -noupdate -expand -group lsu -expand -group dcache -expand -group {Cache SRAM writes} -expand -group way0 {/testbench/dut/hart/lsu/dcache/CacheWays[0]/MemWay/WAdr}
add wave -noupdate -expand -group lsu -expand -group dcache -expand -group {Cache SRAM writes} -expand -group way0 -label TAG {/testbench/dut/hart/lsu/dcache/CacheWays[0]/MemWay/CacheTagMem/StoredData}
add wave -noupdate -expand -group lsu -expand -group dcache -expand -group {Cache SRAM writes} -expand -group way0 {/testbench/dut/hart/lsu/dcache/CacheWays[0]/MemWay/DirtyBits}
add wave -noupdate -expand -group lsu -expand -group dcache -expand -group {Cache SRAM writes} -expand -group way0 {/testbench/dut/hart/lsu/dcache/CacheWays[0]/MemWay/ValidBits}
add wave -noupdate -expand -group lsu -expand -group dcache -expand -group {Cache SRAM writes} -expand -group way0 -expand -group Way0Word0 {/testbench/dut/hart/lsu/dcache/CacheWays[0]/MemWay/word[0]/CacheDataMem/StoredData}
add wave -noupdate -expand -group lsu -expand -group dcache -expand -group {Cache SRAM writes} -expand -group way0 -expand -group Way0Word0 {/testbench/dut/hart/lsu/dcache/CacheWays[0]/MemWay/word[0]/CacheDataMem/WriteEnable}
add wave -noupdate -expand -group lsu -expand -group dcache -expand -group {Cache SRAM writes} -expand -group way0 -expand -group Way0Word1 {/testbench/dut/hart/lsu/dcache/CacheWays[0]/MemWay/word[1]/CacheDataMem/StoredData}
add wave -noupdate -expand -group lsu -expand -group dcache -expand -group {Cache SRAM writes} -expand -group way0 -expand -group Way0Word1 {/testbench/dut/hart/lsu/dcache/CacheWays[0]/MemWay/word[1]/CacheDataMem/WriteEnable}
add wave -noupdate -expand -group lsu -expand -group dcache -expand -group {Cache SRAM writes} -expand -group way0 -expand -group Way0Word2 {/testbench/dut/hart/lsu/dcache/CacheWays[0]/MemWay/word[2]/CacheDataMem/WriteEnable}
add wave -noupdate -expand -group lsu -expand -group dcache -expand -group {Cache SRAM writes} -expand -group way0 -expand -group Way0Word2 {/testbench/dut/hart/lsu/dcache/CacheWays[0]/MemWay/word[2]/CacheDataMem/StoredData}
add wave -noupdate -expand -group lsu -expand -group dcache -expand -group {Cache SRAM writes} -expand -group way0 -expand -group Way0Word3 {/testbench/dut/hart/lsu/dcache/CacheWays[0]/MemWay/word[3]/CacheDataMem/WriteEnable}
add wave -noupdate -expand -group lsu -expand -group dcache -expand -group {Cache SRAM writes} -expand -group way0 -expand -group Way0Word3 {/testbench/dut/hart/lsu/dcache/CacheWays[0]/MemWay/word[3]/CacheDataMem/StoredData}
add wave -noupdate -expand -group lsu -expand -group dcache -expand -group {Cache SRAM writes} -expand -group way1 {/testbench/dut/hart/lsu/dcache/CacheWays[1]/MemWay/DirtyBits}
add wave -noupdate -expand -group lsu -expand -group dcache -expand -group {Cache SRAM writes} -expand -group way1 {/testbench/dut/hart/lsu/dcache/CacheWays[1]/MemWay/SetDirty}
add wave -noupdate -expand -group lsu -expand -group dcache -expand -group {Cache SRAM writes} -expand -group way1 {/testbench/dut/hart/lsu/dcache/CacheWays[1]/MemWay/WriteEnable}
add wave -noupdate -expand -group lsu -expand -group dcache -expand -group {Cache SRAM writes} -expand -group way1 {/testbench/dut/hart/lsu/dcache/CacheWays[1]/MemWay/WriteWordEnable}
add wave -noupdate -expand -group lsu -expand -group dcache -expand -group {Cache SRAM writes} -expand -group way1 -label TAG {/testbench/dut/hart/lsu/dcache/CacheWays[1]/MemWay/CacheTagMem/StoredData}
add wave -noupdate -expand -group lsu -expand -group dcache -expand -group {Cache SRAM writes} -expand -group way1 -expand -group Way1Word0 {/testbench/dut/hart/lsu/dcache/CacheWays[1]/MemWay/word[0]/CacheDataMem/WriteEnable}
add wave -noupdate -expand -group lsu -expand -group dcache -expand -group {Cache SRAM writes} -expand -group way1 -expand -group Way1Word0 {/testbench/dut/hart/lsu/dcache/CacheWays[1]/MemWay/word[0]/CacheDataMem/StoredData}
add wave -noupdate -expand -group lsu -expand -group dcache -expand -group {Cache SRAM writes} -expand -group way1 -expand -group Way1Word1 {/testbench/dut/hart/lsu/dcache/CacheWays[1]/MemWay/word[1]/CacheDataMem/WriteEnable}
add wave -noupdate -expand -group lsu -expand -group dcache -expand -group {Cache SRAM writes} -expand -group way1 -expand -group Way1Word1 {/testbench/dut/hart/lsu/dcache/CacheWays[1]/MemWay/word[1]/CacheDataMem/StoredData}
add wave -noupdate -expand -group lsu -expand -group dcache -expand -group {Cache SRAM writes} -expand -group way1 -expand -group Way1Word2 {/testbench/dut/hart/lsu/dcache/CacheWays[1]/MemWay/word[2]/CacheDataMem/WriteEnable}
add wave -noupdate -expand -group lsu -expand -group dcache -expand -group {Cache SRAM writes} -expand -group way1 -expand -group Way1Word2 {/testbench/dut/hart/lsu/dcache/CacheWays[1]/MemWay/word[2]/CacheDataMem/StoredData}
add wave -noupdate -expand -group lsu -expand -group dcache -expand -group {Cache SRAM writes} -expand -group way1 -expand -group Way1Word3 {/testbench/dut/hart/lsu/dcache/CacheWays[1]/MemWay/word[3]/CacheDataMem/WriteEnable}
add wave -noupdate -expand -group lsu -expand -group dcache -expand -group {Cache SRAM writes} -expand -group way1 -expand -group Way1Word3 {/testbench/dut/hart/lsu/dcache/CacheWays[1]/MemWay/word[3]/CacheDataMem/StoredData}
=======
add wave -noupdate -expand -group lsu -expand -group dcache /testbench/dut/hart/lsu/dcache/SelAdrM
add wave -noupdate -expand -group lsu -expand -group dcache /testbench/dut/hart/lsu/dcache/DCacheMemWriteData
add wave -noupdate -expand -group lsu -expand -group dcache -group {Cache SRAM writes} -expand -group way0 {/testbench/dut/hart/lsu/dcache/CacheWays[0]/MemWay/WriteEnable}
add wave -noupdate -expand -group lsu -expand -group dcache -group {Cache SRAM writes} -expand -group way0 {/testbench/dut/hart/lsu/dcache/CacheWays[0]/MemWay/SetValid}
add wave -noupdate -expand -group lsu -expand -group dcache -group {Cache SRAM writes} -expand -group way0 {/testbench/dut/hart/lsu/dcache/CacheWays[0]/MemWay/SetDirty}
add wave -noupdate -expand -group lsu -expand -group dcache -group {Cache SRAM writes} -expand -group way0 {/testbench/dut/hart/lsu/dcache/CacheWays[0]/MemWay/Adr}
add wave -noupdate -expand -group lsu -expand -group dcache -group {Cache SRAM writes} -expand -group way0 {/testbench/dut/hart/lsu/dcache/CacheWays[0]/MemWay/WAdr}
add wave -noupdate -expand -group lsu -expand -group dcache -group {Cache SRAM writes} -expand -group way0 -label TAG {/testbench/dut/hart/lsu/dcache/CacheWays[0]/MemWay/CacheTagMem/StoredData}
add wave -noupdate -expand -group lsu -expand -group dcache -group {Cache SRAM writes} -expand -group way0 {/testbench/dut/hart/lsu/dcache/CacheWays[0]/MemWay/DirtyBits}
add wave -noupdate -expand -group lsu -expand -group dcache -group {Cache SRAM writes} -expand -group way0 {/testbench/dut/hart/lsu/dcache/CacheWays[0]/MemWay/ValidBits}
add wave -noupdate -expand -group lsu -expand -group dcache -group {Cache SRAM writes} -expand -group way0 -expand -group Way0Word0 {/testbench/dut/hart/lsu/dcache/CacheWays[0]/MemWay/word[0]/CacheDataMem/StoredData}
add wave -noupdate -expand -group lsu -expand -group dcache -group {Cache SRAM writes} -expand -group way0 -expand -group Way0Word0 {/testbench/dut/hart/lsu/dcache/CacheWays[0]/MemWay/word[0]/CacheDataMem/WriteEnable}
add wave -noupdate -expand -group lsu -expand -group dcache -group {Cache SRAM writes} -expand -group way0 -expand -group Way0Word1 {/testbench/dut/hart/lsu/dcache/CacheWays[0]/MemWay/word[1]/CacheDataMem/StoredData}
add wave -noupdate -expand -group lsu -expand -group dcache -group {Cache SRAM writes} -expand -group way0 -expand -group Way0Word1 {/testbench/dut/hart/lsu/dcache/CacheWays[0]/MemWay/word[1]/CacheDataMem/WriteEnable}
add wave -noupdate -expand -group lsu -expand -group dcache -group {Cache SRAM writes} -expand -group way0 -expand -group Way0Word2 {/testbench/dut/hart/lsu/dcache/CacheWays[0]/MemWay/word[2]/CacheDataMem/WriteEnable}
add wave -noupdate -expand -group lsu -expand -group dcache -group {Cache SRAM writes} -expand -group way0 -expand -group Way0Word2 {/testbench/dut/hart/lsu/dcache/CacheWays[0]/MemWay/word[2]/CacheDataMem/StoredData}
add wave -noupdate -expand -group lsu -expand -group dcache -group {Cache SRAM writes} -expand -group way0 -expand -group Way0Word3 {/testbench/dut/hart/lsu/dcache/CacheWays[0]/MemWay/word[3]/CacheDataMem/WriteEnable}
add wave -noupdate -expand -group lsu -expand -group dcache -group {Cache SRAM writes} -expand -group way0 -expand -group Way0Word3 {/testbench/dut/hart/lsu/dcache/CacheWays[0]/MemWay/word[3]/CacheDataMem/StoredData}
>>>>>>> 6ccbdc37
add wave -noupdate -expand -group lsu -expand -group dcache -expand -group {Cache SRAM read} /testbench/dut/hart/lsu/dcache/SRAMAdr
add wave -noupdate -expand -group lsu -expand -group dcache -expand -group {Cache SRAM read} /testbench/dut/hart/lsu/dcache/ReadDataBlockWayM
add wave -noupdate -expand -group lsu -expand -group dcache -expand -group {Cache SRAM read} /testbench/dut/hart/lsu/dcache/ReadDataBlockWayMaskedM
add wave -noupdate -expand -group lsu -expand -group dcache -expand -group {Cache SRAM read} /testbench/dut/hart/lsu/dcache/ReadDataBlockM
<<<<<<< HEAD
add wave -noupdate -expand -group lsu -expand -group dcache -expand -group {Cache SRAM read} /testbench/dut/hart/lsu/dcache/ReadDataBlockSetsM
add wave -noupdate -expand -group lsu -expand -group dcache -expand -group {Cache SRAM read} /testbench/dut/hart/lsu/dcache/ReadDataWordM
add wave -noupdate -expand -group lsu -expand -group dcache -expand -group {Cache SRAM read} /testbench/dut/hart/lsu/dcache/ReadTag
add wave -noupdate -expand -group lsu -expand -group dcache -expand -group {Cache SRAM read} /testbench/dut/hart/lsu/dcache/BlockReplacementBits
add wave -noupdate -expand -group lsu -expand -group dcache -expand -group {Cache SRAM read} /testbench/dut/hart/lsu/dcache/WayHit
add wave -noupdate -expand -group lsu -expand -group dcache -expand -group {Cache SRAM read} /testbench/dut/hart/lsu/dcache/Dirty
add wave -noupdate -expand -group lsu -expand -group dcache -expand -group {Cache SRAM read} /testbench/dut/hart/lsu/dcache/Valid
add wave -noupdate -expand -group lsu -expand -group dcache -expand -group Victim /testbench/dut/hart/lsu/dcache/VictimReadDataBLockWayMaskedM
add wave -noupdate -expand -group lsu -expand -group dcache -expand -group Victim /testbench/dut/hart/lsu/dcache/VictimReadDataBlockM
add wave -noupdate -expand -group lsu -expand -group dcache -expand -group Victim /testbench/dut/hart/lsu/dcache/VictimTag
add wave -noupdate -expand -group lsu -expand -group dcache -expand -group Victim /testbench/dut/hart/lsu/dcache/VictimWay
add wave -noupdate -expand -group lsu -expand -group dcache -expand -group Victim /testbench/dut/hart/lsu/dcache/VictimDirtyWay
add wave -noupdate -expand -group lsu -expand -group dcache -expand -group Victim /testbench/dut/hart/lsu/dcache/VictimDirty
=======
add wave -noupdate -expand -group lsu -expand -group dcache -expand -group {Cache SRAM read} /testbench/dut/hart/lsu/dcache/ReadDataWordM
add wave -noupdate -expand -group lsu -expand -group dcache -expand -group {Cache SRAM read} /testbench/dut/hart/lsu/dcache/FinalReadDataWordM
add wave -noupdate -expand -group lsu -expand -group dcache -expand -group {Cache SRAM read} /testbench/dut/hart/lsu/dcache/ReadTag
add wave -noupdate -expand -group lsu -expand -group dcache -expand -group {Cache SRAM read} /testbench/dut/hart/lsu/dcache/WayHit
add wave -noupdate -expand -group lsu -expand -group dcache -expand -group {Cache SRAM read} /testbench/dut/hart/lsu/dcache/Dirty
add wave -noupdate -expand -group lsu -expand -group dcache -expand -group {Cache SRAM read} /testbench/dut/hart/lsu/dcache/Valid
add wave -noupdate -expand -group lsu -expand -group dcache -expand -group {Cache SRAM read} /testbench/dut/hart/lsu/dcache/ReadDataWEn
add wave -noupdate -expand -group lsu -expand -group dcache -group Victim /testbench/dut/hart/lsu/dcache/VictimReadDataBLockWayMaskedM
add wave -noupdate -expand -group lsu -expand -group dcache -group Victim /testbench/dut/hart/lsu/dcache/VictimReadDataBlockM
add wave -noupdate -expand -group lsu -expand -group dcache -group Victim /testbench/dut/hart/lsu/dcache/VictimTag
add wave -noupdate -expand -group lsu -expand -group dcache -group Victim /testbench/dut/hart/lsu/dcache/VictimWay
add wave -noupdate -expand -group lsu -expand -group dcache -group Victim /testbench/dut/hart/lsu/dcache/VictimDirtyWay
add wave -noupdate -expand -group lsu -expand -group dcache -group Victim /testbench/dut/hart/lsu/dcache/VictimDirty
>>>>>>> 6ccbdc37
add wave -noupdate -expand -group lsu -expand -group dcache -expand -group {CPU side} /testbench/dut/hart/lsu/dcache/MemRWM
add wave -noupdate -expand -group lsu -expand -group dcache -expand -group {CPU side} /testbench/dut/hart/lsu/dcache/MemAdrE
add wave -noupdate -expand -group lsu -expand -group dcache -expand -group {CPU side} /testbench/dut/hart/lsu/dcache/MemPAdrM
add wave -noupdate -expand -group lsu -expand -group dcache -expand -group {CPU side} /testbench/dut/hart/lsu/dcache/Funct3M
add wave -noupdate -expand -group lsu -expand -group dcache -expand -group {CPU side} /testbench/dut/hart/lsu/dcache/Funct7M
add wave -noupdate -expand -group lsu -expand -group dcache -expand -group {CPU side} /testbench/dut/hart/lsu/dcache/AtomicM
add wave -noupdate -expand -group lsu -expand -group dcache -expand -group {CPU side} /testbench/dut/hart/lsu/dcache/CacheableM
add wave -noupdate -expand -group lsu -expand -group dcache -expand -group {CPU side} /testbench/dut/hart/lsu/dcache/WriteDataM
add wave -noupdate -expand -group lsu -expand -group dcache -expand -group {CPU side} /testbench/dut/hart/lsu/dcache/ReadDataW
add wave -noupdate -expand -group lsu -expand -group dcache -expand -group {CPU side} /testbench/dut/hart/lsu/dcache/DCacheStall
add wave -noupdate -expand -group lsu -expand -group dcache -group status /testbench/dut/hart/lsu/dcache/WayHit
add wave -noupdate -expand -group lsu -expand -group dcache -group status -color {Medium Orchid} /testbench/dut/hart/lsu/dcache/CacheHit
add wave -noupdate -expand -group lsu -expand -group dcache -group status /testbench/dut/hart/lsu/dcache/SRAMWordWriteEnableW
add wave -noupdate -expand -group lsu -expand -group dcache -expand -group {Memory Side} /testbench/dut/hart/lsu/dcache/AHBPAdr
add wave -noupdate -expand -group lsu -expand -group dcache -expand -group {Memory Side} /testbench/dut/hart/lsu/dcache/AHBRead
add wave -noupdate -expand -group lsu -expand -group dcache -expand -group {Memory Side} /testbench/dut/hart/lsu/dcache/AHBWrite
add wave -noupdate -expand -group lsu -expand -group dcache -expand -group {Memory Side} /testbench/dut/hart/lsu/dcache/AHBAck
add wave -noupdate -expand -group lsu -expand -group dcache -expand -group {Memory Side} /testbench/dut/hart/lsu/dcache/HRDATA
add wave -noupdate -expand -group lsu -expand -group dcache -expand -group {Memory Side} /testbench/dut/hart/lsu/dcache/HWDATA
<<<<<<< HEAD
add wave -noupdate -expand -group lsu -group dtlb /testbench/dut/hart/lsu/dmmu/genblk1/tlb/tlbcontrol/EffectivePrivilegeMode
add wave -noupdate -expand -group lsu -group dtlb /testbench/dut/hart/lsu/dmmu/genblk1/tlb/tlbcontrol/Translate
add wave -noupdate -expand -group lsu -group dtlb /testbench/dut/hart/lsu/dmmu/genblk1/tlb/tlbcontrol/DisableTranslation
add wave -noupdate -expand -group lsu -group dtlb /testbench/dut/hart/lsu/dmmu/TLBMiss
add wave -noupdate -expand -group lsu -group dtlb /testbench/dut/hart/lsu/dmmu/TLBHit
add wave -noupdate -expand -group lsu -group dtlb /testbench/dut/hart/lsu/dmmu/PhysicalAddress
add wave -noupdate -expand -group lsu -group dtlb -label {Virtual Address} /testbench/dut/hart/lsu/dmmu/Address
add wave -noupdate -expand -group lsu -group dtlb -expand -group faults /testbench/dut/hart/lsu/dmmu/TLBPageFault
add wave -noupdate -expand -group lsu -group dtlb -expand -group faults /testbench/dut/hart/lsu/dmmu/LoadAccessFaultM
add wave -noupdate -expand -group lsu -group dtlb -expand -group faults /testbench/dut/hart/lsu/dmmu/StoreAccessFaultM
add wave -noupdate -expand -group lsu -group dtlb /testbench/dut/hart/lsu/dmmu/genblk1/tlb/TLBPAdr
add wave -noupdate -expand -group lsu -group dtlb -expand -group write /testbench/dut/hart/lsu/dmmu/genblk1/tlb/Address
add wave -noupdate -expand -group lsu -group dtlb -expand -group write /testbench/dut/hart/lsu/dmmu/genblk1/tlb/PTE
add wave -noupdate -expand -group lsu -group dtlb -expand -group write /testbench/dut/hart/lsu/dmmu/genblk1/tlb/TLBWrite
=======
add wave -noupdate -expand -group lsu -expand -group dtlb /testbench/dut/hart/lsu/dmmu/genblk1/tlb/tlbcontrol/EffectivePrivilegeMode
add wave -noupdate -expand -group lsu -expand -group dtlb /testbench/dut/hart/lsu/dmmu/genblk1/tlb/tlbcontrol/Translate
add wave -noupdate -expand -group lsu -expand -group dtlb /testbench/dut/hart/lsu/dmmu/genblk1/tlb/tlbcontrol/DisableTranslation
add wave -noupdate -expand -group lsu -expand -group dtlb /testbench/dut/hart/lsu/dmmu/TLBMiss
add wave -noupdate -expand -group lsu -expand -group dtlb /testbench/dut/hart/lsu/dmmu/TLBHit
add wave -noupdate -expand -group lsu -expand -group dtlb /testbench/dut/hart/lsu/dmmu/PhysicalAddress
add wave -noupdate -expand -group lsu -expand -group dtlb -expand -group faults /testbench/dut/hart/lsu/dmmu/TLBPageFault
add wave -noupdate -expand -group lsu -expand -group dtlb -expand -group faults /testbench/dut/hart/lsu/dmmu/LoadAccessFaultM
add wave -noupdate -expand -group lsu -expand -group dtlb -expand -group faults /testbench/dut/hart/lsu/dmmu/StoreAccessFaultM
add wave -noupdate -expand -group lsu -expand -group dtlb /testbench/dut/hart/lsu/dmmu/genblk1/tlb/TLBPAdr
add wave -noupdate -expand -group lsu -expand -group dtlb -expand -group write /testbench/dut/hart/lsu/dmmu/genblk1/tlb/PTE
add wave -noupdate -expand -group lsu -expand -group dtlb -expand -group write /testbench/dut/hart/lsu/dmmu/genblk1/tlb/TLBWrite
>>>>>>> 6ccbdc37
add wave -noupdate -expand -group lsu -group pma /testbench/dut/hart/lsu/dmmu/pmachecker/PhysicalAddress
add wave -noupdate -expand -group lsu -group pma /testbench/dut/hart/lsu/dmmu/pmachecker/SelRegions
add wave -noupdate -expand -group lsu -group pma /testbench/dut/hart/lsu/dmmu/Cacheable
add wave -noupdate -expand -group lsu -group pma /testbench/dut/hart/lsu/dmmu/Idempotent
add wave -noupdate -expand -group lsu -group pma /testbench/dut/hart/lsu/dmmu/AtomicAllowed
add wave -noupdate -expand -group lsu -group pma /testbench/dut/hart/lsu/dmmu/pmachecker/PMAAccessFault
add wave -noupdate -expand -group lsu -group pma /testbench/dut/hart/lsu/dmmu/PMAInstrAccessFaultF
add wave -noupdate -expand -group lsu -group pma /testbench/dut/hart/lsu/dmmu/PMALoadAccessFaultM
add wave -noupdate -expand -group lsu -group pma /testbench/dut/hart/lsu/dmmu/PMAStoreAccessFaultM
<<<<<<< HEAD
add wave -noupdate -expand -group lsu -expand -group pmp /testbench/dut/hart/lsu/dmmu/PMPInstrAccessFaultF
add wave -noupdate -expand -group lsu -expand -group pmp /testbench/dut/hart/lsu/dmmu/PMPLoadAccessFaultM
add wave -noupdate -expand -group lsu -expand -group pmp /testbench/dut/hart/lsu/dmmu/PMPStoreAccessFaultM
add wave -noupdate -expand -group lsu -expand -group ptwalker -color Gold /testbench/dut/hart/lsu/hptw/genblk1/WalkerState
=======
add wave -noupdate -expand -group lsu -group pmp /testbench/dut/hart/lsu/dmmu/PMPInstrAccessFaultF
add wave -noupdate -expand -group lsu -group pmp /testbench/dut/hart/lsu/dmmu/PMPLoadAccessFaultM
add wave -noupdate -expand -group lsu -group pmp /testbench/dut/hart/lsu/dmmu/PMPStoreAccessFaultM
add wave -noupdate -expand -group lsu -expand -group ptwalker -color Gold /testbench/dut/hart/lsu/hptw/genblk1/WalkerState
add wave -noupdate -expand -group lsu -expand -group ptwalker /testbench/dut/hart/lsu/hptw/PTE
add wave -noupdate -expand -group lsu -expand -group ptwalker -divider data
>>>>>>> 6ccbdc37
add wave -noupdate -group plic /testbench/dut/uncore/genblk2/plic/HCLK
add wave -noupdate -group plic /testbench/dut/uncore/genblk2/plic/HSELPLIC
add wave -noupdate -group plic /testbench/dut/uncore/genblk2/plic/HADDR
add wave -noupdate -group plic /testbench/dut/uncore/genblk2/plic/HWRITE
add wave -noupdate -group plic /testbench/dut/uncore/genblk2/plic/HREADY
add wave -noupdate -group plic /testbench/dut/uncore/genblk2/plic/HTRANS
add wave -noupdate -group plic /testbench/dut/uncore/genblk2/plic/HWDATA
add wave -noupdate -group plic /testbench/dut/uncore/genblk2/plic/UARTIntr
add wave -noupdate -group plic /testbench/dut/uncore/genblk2/plic/GPIOIntr
add wave -noupdate -group plic /testbench/dut/uncore/genblk2/plic/HREADPLIC
add wave -noupdate -group plic /testbench/dut/uncore/genblk2/plic/HRESPPLIC
add wave -noupdate -group plic /testbench/dut/uncore/genblk2/plic/HREADYPLIC
add wave -noupdate -group plic /testbench/dut/uncore/genblk2/plic/ExtIntM
add wave -noupdate -group GPIO /testbench/dut/uncore/genblk3/gpio/HCLK
add wave -noupdate -group GPIO /testbench/dut/uncore/genblk3/gpio/HSELGPIO
add wave -noupdate -group GPIO /testbench/dut/uncore/genblk3/gpio/HADDR
add wave -noupdate -group GPIO /testbench/dut/uncore/genblk3/gpio/HWDATA
add wave -noupdate -group GPIO /testbench/dut/uncore/genblk3/gpio/HWRITE
add wave -noupdate -group GPIO /testbench/dut/uncore/genblk3/gpio/HREADY
add wave -noupdate -group GPIO /testbench/dut/uncore/genblk3/gpio/HTRANS
add wave -noupdate -group GPIO /testbench/dut/uncore/genblk3/gpio/HREADGPIO
add wave -noupdate -group GPIO /testbench/dut/uncore/genblk3/gpio/HRESPGPIO
add wave -noupdate -group GPIO /testbench/dut/uncore/genblk3/gpio/HREADYGPIO
add wave -noupdate -group GPIO /testbench/dut/uncore/genblk3/gpio/GPIOPinsIn
add wave -noupdate -group GPIO /testbench/dut/uncore/genblk3/gpio/GPIOPinsOut
add wave -noupdate -group GPIO /testbench/dut/uncore/genblk3/gpio/GPIOPinsEn
add wave -noupdate -group GPIO /testbench/dut/uncore/genblk3/gpio/GPIOIntr
add wave -noupdate -group CLINT /testbench/dut/uncore/genblk1/clint/HCLK
add wave -noupdate -group CLINT /testbench/dut/uncore/genblk1/clint/HSELCLINT
add wave -noupdate -group CLINT /testbench/dut/uncore/genblk1/clint/HADDR
add wave -noupdate -group CLINT /testbench/dut/uncore/genblk1/clint/HWRITE
add wave -noupdate -group CLINT /testbench/dut/uncore/genblk1/clint/HWDATA
add wave -noupdate -group CLINT /testbench/dut/uncore/genblk1/clint/HREADY
add wave -noupdate -group CLINT /testbench/dut/uncore/genblk1/clint/HTRANS
add wave -noupdate -group CLINT /testbench/dut/uncore/genblk1/clint/HREADCLINT
add wave -noupdate -group CLINT /testbench/dut/uncore/genblk1/clint/HRESPCLINT
add wave -noupdate -group CLINT /testbench/dut/uncore/genblk1/clint/HREADYCLINT
add wave -noupdate -group CLINT /testbench/dut/uncore/genblk1/clint/MTIME
add wave -noupdate -group CLINT /testbench/dut/uncore/genblk1/clint/MTIMECMP
add wave -noupdate -group CLINT /testbench/dut/uncore/genblk1/clint/TimerIntM
add wave -noupdate -group CLINT /testbench/dut/uncore/genblk1/clint/SwIntM
add wave -noupdate -group csr /testbench/dut/hart/priv/csr/MIP_REGW
add wave -noupdate -group uart /testbench/dut/uncore/genblk4/uart/HCLK
add wave -noupdate -group uart /testbench/dut/uncore/genblk4/uart/HRESETn
add wave -noupdate -group uart /testbench/dut/uncore/genblk4/uart/HSELUART
add wave -noupdate -group uart /testbench/dut/uncore/genblk4/uart/HADDR
add wave -noupdate -group uart /testbench/dut/uncore/genblk4/uart/HWRITE
add wave -noupdate -group uart /testbench/dut/uncore/genblk4/uart/HWDATA
add wave -noupdate -group uart /testbench/dut/uncore/genblk4/uart/HREADUART
add wave -noupdate -group uart /testbench/dut/uncore/genblk4/uart/HRESPUART
add wave -noupdate -group uart /testbench/dut/uncore/genblk4/uart/HREADYUART
add wave -noupdate -group uart /testbench/dut/uncore/genblk4/uart/SIN
add wave -noupdate -group uart /testbench/dut/uncore/genblk4/uart/DSRb
add wave -noupdate -group uart /testbench/dut/uncore/genblk4/uart/DCDb
add wave -noupdate -group uart /testbench/dut/uncore/genblk4/uart/CTSb
add wave -noupdate -group uart /testbench/dut/uncore/genblk4/uart/RIb
add wave -noupdate -group uart -expand -group outputs /testbench/dut/uncore/genblk4/uart/SOUT
add wave -noupdate -group uart -expand -group outputs /testbench/dut/uncore/genblk4/uart/RTSb
add wave -noupdate -group uart -expand -group outputs /testbench/dut/uncore/genblk4/uart/DTRb
add wave -noupdate -group uart -expand -group outputs /testbench/dut/uncore/genblk4/uart/OUT1b
add wave -noupdate -group uart -expand -group outputs /testbench/dut/uncore/genblk4/uart/OUT2b
add wave -noupdate -group uart -expand -group outputs /testbench/dut/uncore/genblk4/uart/INTR
add wave -noupdate -group uart -expand -group outputs /testbench/dut/uncore/genblk4/uart/TXRDYb
add wave -noupdate -group uart -expand -group outputs /testbench/dut/uncore/genblk4/uart/RXRDYb
add wave -noupdate -expand -group itlb /testbench/dut/hart/ifu/immu/TLBWrite
add wave -noupdate -expand -group itlb /testbench/dut/hart/ifu/ITLBMissF
add wave -noupdate -expand -group itlb /testbench/dut/hart/ifu/immu/PhysicalAddress
add wave -noupdate -group UART /testbench/dut/uncore/genblk4/uart/HCLK
add wave -noupdate -group UART /testbench/dut/uncore/genblk4/uart/HSELUART
add wave -noupdate -group UART /testbench/dut/uncore/genblk4/uart/HADDR
add wave -noupdate -group UART /testbench/dut/uncore/genblk4/uart/HWRITE
add wave -noupdate -group UART /testbench/dut/uncore/genblk4/uart/HWDATA
TreeUpdate [SetDefaultTree]
<<<<<<< HEAD
WaveRestoreCursors {{Walk read is wrong} {26824 ns} 1} {{page table setup} {8167 ns} 1} {{eviction at wrong adr} {10128 ns} 1} {{Cursor 6} {9967 ns} 0}
quietly wave cursor active 4
=======
WaveRestoreCursors {{Cursor 4} {29137 ns} 0} {{Cursor 2} {9057796 ns} 0} {{Cursor 3} {6427 ns} 0} {{Cursor 4} {8817757 ns} 0}
quietly wave cursor active 1
>>>>>>> 6ccbdc37
configure wave -namecolwidth 250
configure wave -valuecolwidth 297
configure wave -justifyvalue left
configure wave -signalnamewidth 1
configure wave -snapdistance 10
configure wave -datasetprefix 0
configure wave -rowmargin 4
configure wave -childrowmargin 2
configure wave -gridoffset 0
configure wave -gridperiod 1
configure wave -griddelta 40
configure wave -timeline 0
configure wave -timelineunits ns
update
<<<<<<< HEAD
WaveRestoreZoom {9904 ns} {10352 ns}
=======
WaveRestoreZoom {29035 ns} {29291 ns}
>>>>>>> 6ccbdc37
<|MERGE_RESOLUTION|>--- conflicted
+++ resolved
@@ -14,7 +14,6 @@
 add wave -noupdate -expand -group {Memory Stage} /testbench/InstrMName
 add wave -noupdate -expand -group {Memory Stage} /testbench/dut/hart/InstrM
 add wave -noupdate -expand -group {Memory Stage} /testbench/dut/hart/lsu/MemAdrM
-<<<<<<< HEAD
 add wave -noupdate -expand -group HDU -expand -group traps /testbench/dut/hart/priv/trap/InstrMisalignedFaultM
 add wave -noupdate -expand -group HDU -expand -group traps /testbench/dut/hart/priv/trap/InstrAccessFaultM
 add wave -noupdate -expand -group HDU -expand -group traps /testbench/dut/hart/priv/trap/IllegalInstrFaultM
@@ -50,43 +49,6 @@
 add wave -noupdate -expand -group HDU -expand -group Stall -color Orange /testbench/dut/hart/StallE
 add wave -noupdate -expand -group HDU -expand -group Stall -color Orange /testbench/dut/hart/StallM
 add wave -noupdate -expand -group HDU -expand -group Stall -color Orange /testbench/dut/hart/StallW
-=======
-add wave -noupdate -group HDU -group traps /testbench/dut/hart/priv/trap/InstrMisalignedFaultM
-add wave -noupdate -group HDU -group traps /testbench/dut/hart/priv/trap/InstrAccessFaultM
-add wave -noupdate -group HDU -group traps /testbench/dut/hart/priv/trap/IllegalInstrFaultM
-add wave -noupdate -group HDU -group traps /testbench/dut/hart/priv/trap/BreakpointFaultM
-add wave -noupdate -group HDU -group traps /testbench/dut/hart/priv/trap/LoadMisalignedFaultM
-add wave -noupdate -group HDU -group traps /testbench/dut/hart/priv/trap/StoreMisalignedFaultM
-add wave -noupdate -group HDU -group traps /testbench/dut/hart/priv/trap/LoadAccessFaultM
-add wave -noupdate -group HDU -group traps /testbench/dut/hart/priv/trap/StoreAccessFaultM
-add wave -noupdate -group HDU -group traps /testbench/dut/hart/priv/trap/EcallFaultM
-add wave -noupdate -group HDU -group traps /testbench/dut/hart/priv/trap/InstrPageFaultM
-add wave -noupdate -group HDU -group traps /testbench/dut/hart/priv/trap/LoadPageFaultM
-add wave -noupdate -group HDU -group traps /testbench/dut/hart/priv/trap/StorePageFaultM
-add wave -noupdate -group HDU -group traps /testbench/dut/hart/priv/trap/InterruptM
-add wave -noupdate -group HDU -group interrupts /testbench/dut/hart/priv/trap/PendingIntsM
-add wave -noupdate -group HDU -group interrupts /testbench/dut/hart/priv/trap/CommittedM
-add wave -noupdate -group HDU -group interrupts /testbench/dut/hart/priv/trap/InstrValidM
-add wave -noupdate -group HDU -expand -group hazards /testbench/dut/hart/hzu/BPPredWrongE
-add wave -noupdate -group HDU -expand -group hazards /testbench/dut/hart/hzu/CSRWritePendingDEM
-add wave -noupdate -group HDU -expand -group hazards /testbench/dut/hart/hzu/RetM
-add wave -noupdate -group HDU -expand -group hazards /testbench/dut/hart/hzu/TrapM
-add wave -noupdate -group HDU -expand -group hazards /testbench/dut/hart/hzu/LoadStallD
-add wave -noupdate -group HDU -expand -group hazards /testbench/dut/hart/hzu/StoreStallD
-add wave -noupdate -group HDU -expand -group hazards /testbench/dut/hart/hzu/ICacheStallF
-add wave -noupdate -group HDU -expand -group hazards /testbench/dut/hart/hzu/LSUStall
-add wave -noupdate -group HDU -expand -group hazards /testbench/dut/hart/MulDivStallD
-add wave -noupdate -group HDU -group Flush -color Yellow /testbench/dut/hart/hzu/FlushF
-add wave -noupdate -group HDU -group Flush -color Yellow /testbench/dut/hart/FlushD
-add wave -noupdate -group HDU -group Flush -color Yellow /testbench/dut/hart/FlushE
-add wave -noupdate -group HDU -group Flush -color Yellow /testbench/dut/hart/FlushM
-add wave -noupdate -group HDU -group Flush -color Yellow /testbench/dut/hart/FlushW
-add wave -noupdate -group HDU -expand -group Stall -color Orange /testbench/dut/hart/StallF
-add wave -noupdate -group HDU -expand -group Stall -color Orange /testbench/dut/hart/StallD
-add wave -noupdate -group HDU -expand -group Stall -color Orange /testbench/dut/hart/StallE
-add wave -noupdate -group HDU -expand -group Stall -color Orange /testbench/dut/hart/StallM
-add wave -noupdate -group HDU -expand -group Stall -color Orange /testbench/dut/hart/StallW
->>>>>>> 6ccbdc37
 add wave -noupdate -group Bpred -color Orange /testbench/dut/hart/ifu/bpred/bpred/Predictor/DirPredictor/GHR
 add wave -noupdate -group Bpred -expand -group {branch update selection inputs} /testbench/dut/hart/ifu/bpred/bpred/Predictor/DirPredictor/BPPredF
 add wave -noupdate -group Bpred -expand -group {branch update selection inputs} {/testbench/dut/hart/ifu/bpred/bpred/Predictor/DirPredictor/InstrClassE[0]}
@@ -288,7 +250,6 @@
 add wave -noupdate -expand -group lsu -expand -group dcache /testbench/dut/hart/lsu/dcache/SRAMWordWriteEnableM
 add wave -noupdate -expand -group lsu -expand -group dcache /testbench/dut/hart/lsu/dcache/SRAMWayWriteEnable
 add wave -noupdate -expand -group lsu -expand -group dcache /testbench/dut/hart/lsu/dcache/SRAMWordEnable
-<<<<<<< HEAD
 add wave -noupdate -expand -group lsu -expand -group dcache /testbench/dut/hart/lsu/dcache/SRAMBlockWayWriteEnableM
 add wave -noupdate -expand -group lsu -expand -group dcache /testbench/dut/hart/lsu/dcache/SelAdrM
 add wave -noupdate -expand -group lsu -expand -group dcache /testbench/dut/hart/lsu/dcache/DCacheMemWriteData
@@ -328,31 +289,10 @@
 add wave -noupdate -expand -group lsu -expand -group dcache -expand -group {Cache SRAM writes} -expand -group way1 -expand -group Way1Word2 {/testbench/dut/hart/lsu/dcache/CacheWays[1]/MemWay/word[2]/CacheDataMem/StoredData}
 add wave -noupdate -expand -group lsu -expand -group dcache -expand -group {Cache SRAM writes} -expand -group way1 -expand -group Way1Word3 {/testbench/dut/hart/lsu/dcache/CacheWays[1]/MemWay/word[3]/CacheDataMem/WriteEnable}
 add wave -noupdate -expand -group lsu -expand -group dcache -expand -group {Cache SRAM writes} -expand -group way1 -expand -group Way1Word3 {/testbench/dut/hart/lsu/dcache/CacheWays[1]/MemWay/word[3]/CacheDataMem/StoredData}
-=======
-add wave -noupdate -expand -group lsu -expand -group dcache /testbench/dut/hart/lsu/dcache/SelAdrM
-add wave -noupdate -expand -group lsu -expand -group dcache /testbench/dut/hart/lsu/dcache/DCacheMemWriteData
-add wave -noupdate -expand -group lsu -expand -group dcache -group {Cache SRAM writes} -expand -group way0 {/testbench/dut/hart/lsu/dcache/CacheWays[0]/MemWay/WriteEnable}
-add wave -noupdate -expand -group lsu -expand -group dcache -group {Cache SRAM writes} -expand -group way0 {/testbench/dut/hart/lsu/dcache/CacheWays[0]/MemWay/SetValid}
-add wave -noupdate -expand -group lsu -expand -group dcache -group {Cache SRAM writes} -expand -group way0 {/testbench/dut/hart/lsu/dcache/CacheWays[0]/MemWay/SetDirty}
-add wave -noupdate -expand -group lsu -expand -group dcache -group {Cache SRAM writes} -expand -group way0 {/testbench/dut/hart/lsu/dcache/CacheWays[0]/MemWay/Adr}
-add wave -noupdate -expand -group lsu -expand -group dcache -group {Cache SRAM writes} -expand -group way0 {/testbench/dut/hart/lsu/dcache/CacheWays[0]/MemWay/WAdr}
-add wave -noupdate -expand -group lsu -expand -group dcache -group {Cache SRAM writes} -expand -group way0 -label TAG {/testbench/dut/hart/lsu/dcache/CacheWays[0]/MemWay/CacheTagMem/StoredData}
-add wave -noupdate -expand -group lsu -expand -group dcache -group {Cache SRAM writes} -expand -group way0 {/testbench/dut/hart/lsu/dcache/CacheWays[0]/MemWay/DirtyBits}
-add wave -noupdate -expand -group lsu -expand -group dcache -group {Cache SRAM writes} -expand -group way0 {/testbench/dut/hart/lsu/dcache/CacheWays[0]/MemWay/ValidBits}
-add wave -noupdate -expand -group lsu -expand -group dcache -group {Cache SRAM writes} -expand -group way0 -expand -group Way0Word0 {/testbench/dut/hart/lsu/dcache/CacheWays[0]/MemWay/word[0]/CacheDataMem/StoredData}
-add wave -noupdate -expand -group lsu -expand -group dcache -group {Cache SRAM writes} -expand -group way0 -expand -group Way0Word0 {/testbench/dut/hart/lsu/dcache/CacheWays[0]/MemWay/word[0]/CacheDataMem/WriteEnable}
-add wave -noupdate -expand -group lsu -expand -group dcache -group {Cache SRAM writes} -expand -group way0 -expand -group Way0Word1 {/testbench/dut/hart/lsu/dcache/CacheWays[0]/MemWay/word[1]/CacheDataMem/StoredData}
-add wave -noupdate -expand -group lsu -expand -group dcache -group {Cache SRAM writes} -expand -group way0 -expand -group Way0Word1 {/testbench/dut/hart/lsu/dcache/CacheWays[0]/MemWay/word[1]/CacheDataMem/WriteEnable}
-add wave -noupdate -expand -group lsu -expand -group dcache -group {Cache SRAM writes} -expand -group way0 -expand -group Way0Word2 {/testbench/dut/hart/lsu/dcache/CacheWays[0]/MemWay/word[2]/CacheDataMem/WriteEnable}
-add wave -noupdate -expand -group lsu -expand -group dcache -group {Cache SRAM writes} -expand -group way0 -expand -group Way0Word2 {/testbench/dut/hart/lsu/dcache/CacheWays[0]/MemWay/word[2]/CacheDataMem/StoredData}
-add wave -noupdate -expand -group lsu -expand -group dcache -group {Cache SRAM writes} -expand -group way0 -expand -group Way0Word3 {/testbench/dut/hart/lsu/dcache/CacheWays[0]/MemWay/word[3]/CacheDataMem/WriteEnable}
-add wave -noupdate -expand -group lsu -expand -group dcache -group {Cache SRAM writes} -expand -group way0 -expand -group Way0Word3 {/testbench/dut/hart/lsu/dcache/CacheWays[0]/MemWay/word[3]/CacheDataMem/StoredData}
->>>>>>> 6ccbdc37
 add wave -noupdate -expand -group lsu -expand -group dcache -expand -group {Cache SRAM read} /testbench/dut/hart/lsu/dcache/SRAMAdr
 add wave -noupdate -expand -group lsu -expand -group dcache -expand -group {Cache SRAM read} /testbench/dut/hart/lsu/dcache/ReadDataBlockWayM
 add wave -noupdate -expand -group lsu -expand -group dcache -expand -group {Cache SRAM read} /testbench/dut/hart/lsu/dcache/ReadDataBlockWayMaskedM
 add wave -noupdate -expand -group lsu -expand -group dcache -expand -group {Cache SRAM read} /testbench/dut/hart/lsu/dcache/ReadDataBlockM
-<<<<<<< HEAD
 add wave -noupdate -expand -group lsu -expand -group dcache -expand -group {Cache SRAM read} /testbench/dut/hart/lsu/dcache/ReadDataBlockSetsM
 add wave -noupdate -expand -group lsu -expand -group dcache -expand -group {Cache SRAM read} /testbench/dut/hart/lsu/dcache/ReadDataWordM
 add wave -noupdate -expand -group lsu -expand -group dcache -expand -group {Cache SRAM read} /testbench/dut/hart/lsu/dcache/ReadTag
@@ -366,21 +306,6 @@
 add wave -noupdate -expand -group lsu -expand -group dcache -expand -group Victim /testbench/dut/hart/lsu/dcache/VictimWay
 add wave -noupdate -expand -group lsu -expand -group dcache -expand -group Victim /testbench/dut/hart/lsu/dcache/VictimDirtyWay
 add wave -noupdate -expand -group lsu -expand -group dcache -expand -group Victim /testbench/dut/hart/lsu/dcache/VictimDirty
-=======
-add wave -noupdate -expand -group lsu -expand -group dcache -expand -group {Cache SRAM read} /testbench/dut/hart/lsu/dcache/ReadDataWordM
-add wave -noupdate -expand -group lsu -expand -group dcache -expand -group {Cache SRAM read} /testbench/dut/hart/lsu/dcache/FinalReadDataWordM
-add wave -noupdate -expand -group lsu -expand -group dcache -expand -group {Cache SRAM read} /testbench/dut/hart/lsu/dcache/ReadTag
-add wave -noupdate -expand -group lsu -expand -group dcache -expand -group {Cache SRAM read} /testbench/dut/hart/lsu/dcache/WayHit
-add wave -noupdate -expand -group lsu -expand -group dcache -expand -group {Cache SRAM read} /testbench/dut/hart/lsu/dcache/Dirty
-add wave -noupdate -expand -group lsu -expand -group dcache -expand -group {Cache SRAM read} /testbench/dut/hart/lsu/dcache/Valid
-add wave -noupdate -expand -group lsu -expand -group dcache -expand -group {Cache SRAM read} /testbench/dut/hart/lsu/dcache/ReadDataWEn
-add wave -noupdate -expand -group lsu -expand -group dcache -group Victim /testbench/dut/hart/lsu/dcache/VictimReadDataBLockWayMaskedM
-add wave -noupdate -expand -group lsu -expand -group dcache -group Victim /testbench/dut/hart/lsu/dcache/VictimReadDataBlockM
-add wave -noupdate -expand -group lsu -expand -group dcache -group Victim /testbench/dut/hart/lsu/dcache/VictimTag
-add wave -noupdate -expand -group lsu -expand -group dcache -group Victim /testbench/dut/hart/lsu/dcache/VictimWay
-add wave -noupdate -expand -group lsu -expand -group dcache -group Victim /testbench/dut/hart/lsu/dcache/VictimDirtyWay
-add wave -noupdate -expand -group lsu -expand -group dcache -group Victim /testbench/dut/hart/lsu/dcache/VictimDirty
->>>>>>> 6ccbdc37
 add wave -noupdate -expand -group lsu -expand -group dcache -expand -group {CPU side} /testbench/dut/hart/lsu/dcache/MemRWM
 add wave -noupdate -expand -group lsu -expand -group dcache -expand -group {CPU side} /testbench/dut/hart/lsu/dcache/MemAdrE
 add wave -noupdate -expand -group lsu -expand -group dcache -expand -group {CPU side} /testbench/dut/hart/lsu/dcache/MemPAdrM
@@ -400,7 +325,6 @@
 add wave -noupdate -expand -group lsu -expand -group dcache -expand -group {Memory Side} /testbench/dut/hart/lsu/dcache/AHBAck
 add wave -noupdate -expand -group lsu -expand -group dcache -expand -group {Memory Side} /testbench/dut/hart/lsu/dcache/HRDATA
 add wave -noupdate -expand -group lsu -expand -group dcache -expand -group {Memory Side} /testbench/dut/hart/lsu/dcache/HWDATA
-<<<<<<< HEAD
 add wave -noupdate -expand -group lsu -group dtlb /testbench/dut/hart/lsu/dmmu/genblk1/tlb/tlbcontrol/EffectivePrivilegeMode
 add wave -noupdate -expand -group lsu -group dtlb /testbench/dut/hart/lsu/dmmu/genblk1/tlb/tlbcontrol/Translate
 add wave -noupdate -expand -group lsu -group dtlb /testbench/dut/hart/lsu/dmmu/genblk1/tlb/tlbcontrol/DisableTranslation
@@ -415,20 +339,6 @@
 add wave -noupdate -expand -group lsu -group dtlb -expand -group write /testbench/dut/hart/lsu/dmmu/genblk1/tlb/Address
 add wave -noupdate -expand -group lsu -group dtlb -expand -group write /testbench/dut/hart/lsu/dmmu/genblk1/tlb/PTE
 add wave -noupdate -expand -group lsu -group dtlb -expand -group write /testbench/dut/hart/lsu/dmmu/genblk1/tlb/TLBWrite
-=======
-add wave -noupdate -expand -group lsu -expand -group dtlb /testbench/dut/hart/lsu/dmmu/genblk1/tlb/tlbcontrol/EffectivePrivilegeMode
-add wave -noupdate -expand -group lsu -expand -group dtlb /testbench/dut/hart/lsu/dmmu/genblk1/tlb/tlbcontrol/Translate
-add wave -noupdate -expand -group lsu -expand -group dtlb /testbench/dut/hart/lsu/dmmu/genblk1/tlb/tlbcontrol/DisableTranslation
-add wave -noupdate -expand -group lsu -expand -group dtlb /testbench/dut/hart/lsu/dmmu/TLBMiss
-add wave -noupdate -expand -group lsu -expand -group dtlb /testbench/dut/hart/lsu/dmmu/TLBHit
-add wave -noupdate -expand -group lsu -expand -group dtlb /testbench/dut/hart/lsu/dmmu/PhysicalAddress
-add wave -noupdate -expand -group lsu -expand -group dtlb -expand -group faults /testbench/dut/hart/lsu/dmmu/TLBPageFault
-add wave -noupdate -expand -group lsu -expand -group dtlb -expand -group faults /testbench/dut/hart/lsu/dmmu/LoadAccessFaultM
-add wave -noupdate -expand -group lsu -expand -group dtlb -expand -group faults /testbench/dut/hart/lsu/dmmu/StoreAccessFaultM
-add wave -noupdate -expand -group lsu -expand -group dtlb /testbench/dut/hart/lsu/dmmu/genblk1/tlb/TLBPAdr
-add wave -noupdate -expand -group lsu -expand -group dtlb -expand -group write /testbench/dut/hart/lsu/dmmu/genblk1/tlb/PTE
-add wave -noupdate -expand -group lsu -expand -group dtlb -expand -group write /testbench/dut/hart/lsu/dmmu/genblk1/tlb/TLBWrite
->>>>>>> 6ccbdc37
 add wave -noupdate -expand -group lsu -group pma /testbench/dut/hart/lsu/dmmu/pmachecker/PhysicalAddress
 add wave -noupdate -expand -group lsu -group pma /testbench/dut/hart/lsu/dmmu/pmachecker/SelRegions
 add wave -noupdate -expand -group lsu -group pma /testbench/dut/hart/lsu/dmmu/Cacheable
@@ -438,19 +348,10 @@
 add wave -noupdate -expand -group lsu -group pma /testbench/dut/hart/lsu/dmmu/PMAInstrAccessFaultF
 add wave -noupdate -expand -group lsu -group pma /testbench/dut/hart/lsu/dmmu/PMALoadAccessFaultM
 add wave -noupdate -expand -group lsu -group pma /testbench/dut/hart/lsu/dmmu/PMAStoreAccessFaultM
-<<<<<<< HEAD
 add wave -noupdate -expand -group lsu -expand -group pmp /testbench/dut/hart/lsu/dmmu/PMPInstrAccessFaultF
 add wave -noupdate -expand -group lsu -expand -group pmp /testbench/dut/hart/lsu/dmmu/PMPLoadAccessFaultM
 add wave -noupdate -expand -group lsu -expand -group pmp /testbench/dut/hart/lsu/dmmu/PMPStoreAccessFaultM
 add wave -noupdate -expand -group lsu -expand -group ptwalker -color Gold /testbench/dut/hart/lsu/hptw/genblk1/WalkerState
-=======
-add wave -noupdate -expand -group lsu -group pmp /testbench/dut/hart/lsu/dmmu/PMPInstrAccessFaultF
-add wave -noupdate -expand -group lsu -group pmp /testbench/dut/hart/lsu/dmmu/PMPLoadAccessFaultM
-add wave -noupdate -expand -group lsu -group pmp /testbench/dut/hart/lsu/dmmu/PMPStoreAccessFaultM
-add wave -noupdate -expand -group lsu -expand -group ptwalker -color Gold /testbench/dut/hart/lsu/hptw/genblk1/WalkerState
-add wave -noupdate -expand -group lsu -expand -group ptwalker /testbench/dut/hart/lsu/hptw/PTE
-add wave -noupdate -expand -group lsu -expand -group ptwalker -divider data
->>>>>>> 6ccbdc37
 add wave -noupdate -group plic /testbench/dut/uncore/genblk2/plic/HCLK
 add wave -noupdate -group plic /testbench/dut/uncore/genblk2/plic/HSELPLIC
 add wave -noupdate -group plic /testbench/dut/uncore/genblk2/plic/HADDR
@@ -524,13 +425,8 @@
 add wave -noupdate -group UART /testbench/dut/uncore/genblk4/uart/HWRITE
 add wave -noupdate -group UART /testbench/dut/uncore/genblk4/uart/HWDATA
 TreeUpdate [SetDefaultTree]
-<<<<<<< HEAD
 WaveRestoreCursors {{Walk read is wrong} {26824 ns} 1} {{page table setup} {8167 ns} 1} {{eviction at wrong adr} {10128 ns} 1} {{Cursor 6} {9967 ns} 0}
 quietly wave cursor active 4
-=======
-WaveRestoreCursors {{Cursor 4} {29137 ns} 0} {{Cursor 2} {9057796 ns} 0} {{Cursor 3} {6427 ns} 0} {{Cursor 4} {8817757 ns} 0}
-quietly wave cursor active 1
->>>>>>> 6ccbdc37
 configure wave -namecolwidth 250
 configure wave -valuecolwidth 297
 configure wave -justifyvalue left
@@ -545,8 +441,4 @@
 configure wave -timeline 0
 configure wave -timelineunits ns
 update
-<<<<<<< HEAD
-WaveRestoreZoom {9904 ns} {10352 ns}
-=======
-WaveRestoreZoom {29035 ns} {29291 ns}
->>>>>>> 6ccbdc37
+WaveRestoreZoom {9904 ns} {10352 ns}