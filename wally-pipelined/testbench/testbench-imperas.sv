--- conflicted
+++ resolved
@@ -409,11 +409,7 @@
         // if (`F_SUPPORTED) tests = {tests64f, tests};
         // if (`D_SUPPORTED) tests = {tests64d, tests};
         if (`A_SUPPORTED) tests = {tests, tests64a};
-<<<<<<< HEAD
         // if (`MEM_VIRTMEM) tests = {tests64mmu, tests};
-=======
-        if (`MEM_VIRTMEM) tests = {tests, tests64mmu};
->>>>>>> 04eb3029
       end
       //tests = {tests64a, tests};
       
