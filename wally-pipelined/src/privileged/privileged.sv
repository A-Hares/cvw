--- conflicted
+++ resolved
@@ -38,13 +38,8 @@
   output logic [`XLEN-1:0] PrivilegedNextPCM,
   output logic             RetM, TrapM, NonBusTrapM,
   output logic             ITLBFlushF, DTLBFlushM,
-<<<<<<< HEAD
-  input  logic             InstrValidM,InstrValidW, CommittedM,
+  input  logic             InstrValidM, CommittedM,
   input  logic             FRegWriteM, LoadStallD,
-=======
-  input  logic             InstrValidM, CommittedM,
-  input  logic             FloatRegWriteW, LoadStallD,
->>>>>>> 3427d2b7
   input  logic 		   BPPredDirWrongM,
   input  logic 		   BTBPredPCWrongM,
   input  logic 		   RASPredPCWrongM,
