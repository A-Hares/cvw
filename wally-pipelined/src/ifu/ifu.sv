///////////////////////////////////////////
// ifu.sv
//
// Written: David_Harris@hmc.edu 9 January 2021
// Modified:
//
// Purpose: Instrunction Fetch Unit
//           PC, branch prediction, instruction cache
// 
// A component of the Wally configurable RISC-V project.
// 
// Copyright (C) 2021 Harvey Mudd College & Oklahoma State University
//
// Permission is hereby granted, free of charge, to any person obtaining a copy of this software and associated documentation
// files (the "Software"), to deal in the Software without restriction, including without limitation the rights to use, copy, 
// modify, merge, publish, distribute, sublicense, and/or sell copies of the Software, and to permit persons to whom the Software 
// is furnished to do so, subject to the following conditions:
//
// The above copyright notice and this permission notice shall be included in all copies or substantial portions of the Software.
//
// THE SOFTWARE IS PROVIDED "AS IS", WITHOUT WARRANTY OF ANY KIND, EXPRESS OR IMPLIED, INCLUDING BUT NOT LIMITED TO THE WARRANTIES 
// OF MERCHANTABILITY, FITNESS FOR A PARTICULAR PURPOSE AND NONINFRINGEMENT. IN NO EVENT SHALL THE AUTHORS OR COPYRIGHT HOLDERS 
// BE LIABLE FOR ANY CLAIM, DAMAGES OR OTHER LIABILITY, WHETHER IN AN ACTION OF CONTRACT, TORT OR OTHERWISE, ARISING FROM, OUT 
// OF OR IN CONNECTION WITH THE SOFTWARE OR THE USE OR OTHER DEALINGS IN THE SOFTWARE.
///////////////////////////////////////////

`include "wally-config.vh"

module ifu (
  input  logic             clk, reset,
  input  logic             StallF, StallD, StallE, StallM, StallW,
  input  logic             FlushF, FlushD, FlushE, FlushM, FlushW,
  // Fetch
  input  logic [`XLEN-1:0] InstrInF,
  output logic [`XLEN-1:0] PCF, 
  output logic [`XLEN-1:0] InstrPAdrF,
  output logic             InstrReadF,
  output logic             ICacheStallF,
  // Decode  
  // Execute
  output logic [`XLEN-1:0] PCLinkE,
  input logic 		   PCSrcE, 
  input logic [`XLEN-1:0]  PCTargetE,
  output logic [`XLEN-1:0] PCE,
  output logic 		   BPPredWrongE, 
  // Mem
  input logic 		   RetM, TrapM, 
  input logic [`XLEN-1:0]  PrivilegedNextPCM, 
  output logic [31:0] 	   InstrD, InstrM,
  output logic [`XLEN-1:0] PCM, 
  // Writeback
  output logic [`XLEN-1:0] PCLinkW,
  // Faults
  input  logic             IllegalBaseInstrFaultD,
  output logic             IllegalIEUInstrFaultD,
  output logic             InstrMisalignedFaultM,
  output logic [`XLEN-1:0] InstrMisalignedAdrM,
  // TLB management
  //input logic  [`XLEN-1:0] PageTableEntryF,
  input logic  [`XLEN-1:0] SATP_REGW,
  //input logic              ITLBWriteF, ITLBFlushF,
<<<<<<< HEAD
  // *** satp value will come from CSRs
  // input logic [`XLEN-1:0] SATP,
  output logic             ITLBMissF, ITLBHitF
=======
  output logic             ITLBMissF, ITLBHitF,
  // bogus
  input  logic [15:0] rd2

>>>>>>> 63bfd790
);

  logic [`XLEN-1:0] UnalignedPCNextF, PCNextF;
  logic             misaligned, BranchMisalignedFaultE, BranchMisalignedFaultM, TrapMisalignedFaultM;
  logic             PrivilegedChangePCM;
  logic             IllegalCompInstrD;
  logic [`XLEN-1:0] PCPlusUpperF, PCPlus2or4F, PCD, PCW, PCLinkD, PCLinkM, PCPF;
  logic             CompressedF;
  logic [31:0]      InstrRawD, InstrE, InstrW;
  logic [31:0]      nop = 32'h00000013; // instruction for NOP
  logic [`XLEN-1:0] ITLBInstrPAdrF, ICacheInstrPAdrF;

  // *** temporary hack until walker is hooked up -- Thomas F
  logic  [`XLEN-1:0] PageTableEntryF = '0;
  logic ITLBFlushF = '0;
  logic ITLBWriteF = '0;
<<<<<<< HEAD
  tlb #(3) itlb(clk, reset, SATP, PCF, PageTableEntryF, ITLBWriteF, ITLBFlushF,
    ITLBInstrPAdrF, ITLBMissF, ITLBHitF);
=======
  tlb #(3) itlb(clk, reset, SATP_REGW, PCF, PageTableEntryF, ITLBWriteF, ITLBFlushF,
    InstrPAdrF, ITLBMissF, ITLBHitF);
>>>>>>> 63bfd790

  // branch predictor signals
  logic 	   SelBPPredF;
  logic [`XLEN-1:0] BPPredPCF, PCCorrectE, PCNext0F, PCNext1F;
  logic [3:0] 	    InstrClassD, InstrClassE;
  

  // *** put memory interface on here, InstrF becomes output
  //assign InstrPAdrF = PCF; // *** no MMU
  //assign InstrReadF = ~StallD; // *** & ICacheMissF; add later
  // assign InstrReadF = 1; // *** & ICacheMissF; add later

  // jarred 2021-03-04 Add instrution cache block to remove rd2
  assign PCPF = PCF; // Temporary workaround until iTLB is live
  icache ic(clk, reset, StallF, StallD, FlushD, PCPF, InstrInF, ICacheInstrPAdrF, InstrReadF, CompressedF, ICacheStallF, InstrRawD);
  // Prioritize the iTLB for reads if it wants one
  mux2 #(`XLEN) instrPAdrMux(ICacheInstrPAdrF, ITLBInstrPAdrF, ITLBMissF, InstrPAdrF);

  assign PrivilegedChangePCM = RetM | TrapM;

  //mux3    #(`XLEN) pcmux(PCPlus2or4F, PCCorrectE, PrivilegedNextPCM, {PrivilegedChangePCM, BPPredWrongE}, UnalignedPCNextF);
  mux2 #(`XLEN) pcmux0(.d0(PCPlus2or4F),
		       .d1(BPPredPCF),
		       .s(SelBPPredF),
		       .y(PCNext0F));

  mux2 #(`XLEN) pcmux1(.d0(PCNext0F),
		       .d1(PCCorrectE),
		       .s(BPPredWrongE),
		       .y(PCNext1F));

  mux2 #(`XLEN) pcmux2(.d0(PCNext1F),
		       .d1(PrivilegedNextPCM),
		       .s(PrivilegedChangePCM),
		       .y(UnalignedPCNextF));
  
  assign  PCNextF = {UnalignedPCNextF[`XLEN-1:1], 1'b0}; // hart-SPEC p. 21 about 16-bit alignment
  flopenl #(`XLEN) pcreg(clk, reset, ~StallF & ~ICacheStallF, PCNextF, `RESET_VECTOR, PCF);

  // branch and jump predictor
  // I am making the port connection explicit for now as I want to see them and they will be changing.
  bpred bpred(.clk(clk),
	      .reset(reset),
	      .StallF(StallF),
	      .StallD(StallD),
	      .StallE(1'b0),   // *** may need this eventually
	      .FlushF(FlushF),
	      .FlushD(FlushD),
	      .FlushE(FlushE),
	      .PCNextF(PCNextF),
	      .BPPredPCF(BPPredPCF),
	      .SelBPPredF(SelBPPredF),
	      .PCE(PCE),
	      .PCSrcE(PCSrcE),
	      .PCTargetE(PCTargetE),
	      .PCD(PCD),
	      .PCLinkE(PCLinkE),
	      .InstrClassE(InstrClassE),
	      .BPPredWrongE(BPPredWrongE));
  // The true correct target is PCTargetE if PCSrcE is 1 else it is the fall through PCLinkE.
  assign PCCorrectE =  PCSrcE ? PCTargetE : PCLinkE;

  // pcadder
  // add 2 or 4 to the PC, based on whether the instruction is 16 bits or 32
  assign PCPlusUpperF = PCF[`XLEN-1:2] + 1; // add 4 to PC
  // choose PC+2 or PC+4
  always_comb
    if (CompressedF) // add 2
      if (PCF[1]) PCPlus2or4F = {PCPlusUpperF, 2'b00}; 
      else        PCPlus2or4F = {PCF[`XLEN-1:2], 2'b10};
    else          PCPlus2or4F = {PCPlusUpperF, PCF[1:0]}; // add 4

  // Decode stage pipeline register and logic
  flopenrc #(`XLEN) PCDReg(clk, reset, FlushD, ~StallD, PCF, PCD);
   
  // expand 16-bit compressed instructions to 32 bits
  decompress decomp(.*);
  assign IllegalIEUInstrFaultD = IllegalBaseInstrFaultD | IllegalCompInstrD; // illegal if bad 32 or 16-bit instr
  // *** combine these with others in better way, including M, F


  // the branch predictor needs a compact decoding of the instruction class.
  // *** consider adding in the alternate return address x5 for returns.
  assign InstrClassD[3] = InstrD[6:0] == 7'h67 && InstrD[19:15] == 5'h01; // return
  assign InstrClassD[2] = InstrD[6:0] == 7'h67 && InstrD[19:15] != 5'h01; // jump register, but not return
  assign InstrClassD[1] = InstrD[6:0] == 7'h6F; // jump
  assign InstrClassD[0] = InstrD[6:0] == 7'h63; // branch

  // Misaligned PC logic

  generate
    if (`C_SUPPORTED) // C supports compressed instructions on halfword boundaries
      assign misaligned = PCNextF[0];
    else // instructions must be on word boundaries
      assign misaligned = |PCNextF[1:0];
  endgenerate

  // pipeline misaligned faults to M stage
  assign BranchMisalignedFaultE = misaligned & PCSrcE; // E-stage (Branch/Jump) misaligned
  flopenr #(1) InstrMisalginedReg(clk, reset, ~StallM, BranchMisalignedFaultE, BranchMisalignedFaultM);
  flopenr #(`XLEN) InstrMisalignedAdrReg(clk, reset, ~StallM, PCNextF, InstrMisalignedAdrM);
  assign TrapMisalignedFaultM = misaligned & PrivilegedChangePCM;
  assign InstrMisalignedFaultM = BranchMisalignedFaultM; // | TrapMisalignedFaultM; *** put this back in without causing a cyclic path
  
  flopenr  #(32)   InstrEReg(clk, reset, ~StallE, FlushE ? nop : InstrD, InstrE);
  flopenr  #(32)   InstrMReg(clk, reset, ~StallM, FlushM ? nop : InstrE, InstrM);
  flopenr  #(32)   InstrWReg(clk, reset, ~StallW, FlushW ? nop : InstrM, InstrW); // just for testbench, delete later
  flopenr #(`XLEN) PCEReg(clk, reset, ~StallE, PCD, PCE);
  flopenr #(`XLEN) PCMReg(clk, reset, ~StallM, PCE, PCM);
  flopenr #(`XLEN) PCWReg(clk, reset, ~StallW, PCM, PCW); // *** probably not needed; delete later

  flopenrc #(4) InstrClassRegE(.clk(clk),
			       .reset(reset),
			       .en(~StallE),
			       .clear(FlushE),
			       .d(InstrClassD),
			       .q(InstrClassE));

  // seems like there should be a lower-cost way of doing this PC+2 or PC+4 for JAL.  
  // either have ALU compute PC+2/4 and feed into ALUResult input of ResultMux or
  // have dedicated adder in Mem stage based on PCM + 2 or 4
  // *** redo this 
  flopenr #(`XLEN) PCPDReg(clk, reset, ~StallD, PCPlus2or4F, PCLinkD);
  flopenr #(`XLEN) PCPEReg(clk, reset, ~StallE, PCLinkD, PCLinkE);
  flopenr #(`XLEN) PCPMReg(clk, reset, ~StallM, PCLinkE, PCLinkM);
  flopenr #(`XLEN) PCPWReg(clk, reset, ~StallW, PCLinkM, PCLinkW);

endmodule
<|MERGE_RESOLUTION|>--- conflicted
+++ resolved
@@ -59,16 +59,8 @@
   //input logic  [`XLEN-1:0] PageTableEntryF,
   input logic  [`XLEN-1:0] SATP_REGW,
   //input logic              ITLBWriteF, ITLBFlushF,
-<<<<<<< HEAD
-  // *** satp value will come from CSRs
   // input logic [`XLEN-1:0] SATP,
   output logic             ITLBMissF, ITLBHitF
-=======
-  output logic             ITLBMissF, ITLBHitF,
-  // bogus
-  input  logic [15:0] rd2
-
->>>>>>> 63bfd790
 );
 
   logic [`XLEN-1:0] UnalignedPCNextF, PCNextF;
@@ -85,13 +77,8 @@
   logic  [`XLEN-1:0] PageTableEntryF = '0;
   logic ITLBFlushF = '0;
   logic ITLBWriteF = '0;
-<<<<<<< HEAD
-  tlb #(3) itlb(clk, reset, SATP, PCF, PageTableEntryF, ITLBWriteF, ITLBFlushF,
+  tlb #(3) itlb(clk, reset, SATP_REGW, PCF, PageTableEntryF, ITLBWriteF, ITLBFlushF,
     ITLBInstrPAdrF, ITLBMissF, ITLBHitF);
-=======
-  tlb #(3) itlb(clk, reset, SATP_REGW, PCF, PageTableEntryF, ITLBWriteF, ITLBFlushF,
-    InstrPAdrF, ITLBMissF, ITLBHitF);
->>>>>>> 63bfd790
 
   // branch predictor signals
   logic 	   SelBPPredF;
