///////////////////////////////////////////
// ifu.sv
//
// Written: David_Harris@hmc.edu 9 January 2021
// Modified:
//
// Purpose: Instrunction Fetch Unit
//           PC, branch prediction, instruction cache
// 
// A component of the Wally configurable RISC-V project.
// 
// Copyright (C) 2021 Harvey Mudd College & Oklahoma State University
//
// Permission is hereby granted, free of charge, to any person obtaining a copy of this software and associated documentation
// files (the "Software"), to deal in the Software without restriction, including without limitation the rights to use, copy, 
// modify, merge, publish, distribute, sublicense, and/or sell copies of the Software, and to permit persons to whom the Software 
// is furnished to do so, subject to the following conditions:
//
// The above copyright notice and this permission notice shall be included in all copies or substantial portions of the Software.
//
// THE SOFTWARE IS PROVIDED "AS IS", WITHOUT WARRANTY OF ANY KIND, EXPRESS OR IMPLIED, INCLUDING BUT NOT LIMITED TO THE WARRANTIES 
// OF MERCHANTABILITY, FITNESS FOR A PARTICULAR PURPOSE AND NONINFRINGEMENT. IN NO EVENT SHALL THE AUTHORS OR COPYRIGHT HOLDERS 
// BE LIABLE FOR ANY CLAIM, DAMAGES OR OTHER LIABILITY, WHETHER IN AN ACTION OF CONTRACT, TORT OR OTHERWISE, ARISING FROM, OUT 
// OF OR IN CONNECTION WITH THE SOFTWARE OR THE USE OR OTHER DEALINGS IN THE SOFTWARE.
///////////////////////////////////////////

`include "wally-config.vh"

module ifu (
  input  logic             clk, reset,
  input  logic             StallF, StallD, StallE, StallM, StallW,
  input  logic             FlushF, FlushD, FlushE, FlushM, FlushW,
  // Fetch
  input  logic [`XLEN-1:0] InstrInF,
  input  logic             InstrAckF,
  output logic [`XLEN-1:0] PCF, 
  output logic [`XLEN-1:0] InstrPAdrF,
  output logic             InstrReadF,
  output logic             ICacheStallF,
  // Decode  
  // Execute
  output logic [`XLEN-1:0] PCLinkE,
  input logic 		   PCSrcE, 
  input logic [`XLEN-1:0]  PCTargetE,
  output logic [`XLEN-1:0] PCE,
  output logic 		   BPPredWrongE, 
  // Mem
  input logic 		   RetM, TrapM, 
  input logic [`XLEN-1:0]  PrivilegedNextPCM, 
  output logic [31:0] 	   InstrD, InstrM,
  output logic [`XLEN-1:0] PCM, 
  output logic [3:0] InstrClassM,
  output logic BPPredWrongM,
  // Writeback
  // output logic [`XLEN-1:0] PCLinkW,
  // Faults
  input  logic             IllegalBaseInstrFaultD,
  output logic             ITLBInstrPageFaultF,
  output logic             IllegalIEUInstrFaultD,
  output logic             InstrMisalignedFaultM,
  output logic [`XLEN-1:0] InstrMisalignedAdrM,
  // TLB management
  input logic  [1:0]       PrivilegeModeW,
  input logic  [`XLEN-1:0] PageTableEntryF,
  input logic  [1:0]       PageTypeF,
  input logic  [`XLEN-1:0] SATP_REGW,
  input logic              STATUS_MXR, STATUS_SUM,
  input logic              ITLBWriteF, ITLBFlushF,
  output logic             ITLBMissF, ITLBHitF
);

  logic [`XLEN-1:0] UnalignedPCNextF, PCNextF;
  logic             misaligned, BranchMisalignedFaultE, BranchMisalignedFaultM, TrapMisalignedFaultM;
  logic             PrivilegedChangePCM;
  logic             IllegalCompInstrD;
  logic [`XLEN-1:0] PCPlusUpperF, PCPlus2or4F, PCD, PCW, PCLinkD, PCLinkM, PCNextPF;
  logic             CompressedF;
  logic [31:0]      InstrRawD, InstrE, InstrW;
<<<<<<< HEAD
  localparam [31:0]      nop = 32'h00000013; // instruction for NOP
=======
  logic [31:0]      nop = 32'h00000013; // instruction for NOP
  // *** send this to the trap unit
  logic             ITLBPageFaultF;
  logic 	    reset_q; // *** look at this later.
  
>>>>>>> 04eb3029

  tlb #(.ENTRY_BITS(3), .ITLB(1)) itlb(.TLBAccessType(2'b10), .VirtualAddress(PCF),
                .PageTableEntryWrite(PageTableEntryF), .PageTypeWrite(PageTypeF),
                .TLBWrite(ITLBWriteF), .TLBFlush(ITLBFlushF),
                .PhysicalAddress(PCPF), .TLBMiss(ITLBMissF),
                .TLBHit(ITLBHitF), .TLBPageFault(ITLBInstrPageFaultF),
                .*);

  // branch predictor signals
  logic 	   SelBPPredF;
  logic [`XLEN-1:0] BPPredPCF, PCCorrectE, PCNext0F, PCNext1F, PCNext2F, PCNext3F;
  logic [3:0] 	    InstrClassD, InstrClassE;
  

  // *** put memory interface on here, InstrF becomes output
  //assign InstrPAdrF = PCF; // *** no MMU
  //assign InstrReadF = ~StallD; // *** & ICacheMissF; add later
  // assign InstrReadF = 1; // *** & ICacheMissF; add later

  // jarred 2021-03-14 Add instrution cache block to remove rd2
  assign PCNextPF = PCNextF; // Temporary workaround until iTLB is live
  icache icache(
    .*,
    .UpperPCNextPF(PCNextPF[`XLEN-1:12]),
    .LowerPCNextF(PCNextPF[11:0])
  );

  assign PrivilegedChangePCM = RetM | TrapM;

  //mux3    #(`XLEN) pcmux(PCPlus2or4F, PCCorrectE, PrivilegedNextPCM, {PrivilegedChangePCM, BPPredWrongE}, UnalignedPCNextF);
  mux2 #(`XLEN) pcmux0(.d0(PCPlus2or4F),
		       .d1(BPPredPCF),
		       .s(SelBPPredF),
		       .y(PCNext0F));

  mux2 #(`XLEN) pcmux1(.d0(PCNext0F),
		       .d1(PCCorrectE),
		       .s(BPPredWrongE),
		       .y(PCNext1F));

  mux2 #(`XLEN) pcmux2(.d0(PCNext1F),
		       .d1(PrivilegedNextPCM),
		       .s(PrivilegedChangePCM),
		       .y(PCNext2F));

  // *** try to remove this in the future as it can add a long path.
  // StallF may arrive late.
/* -----\/----- EXCLUDED -----\/-----
  mux2 #(`XLEN) pcmux3(.d0(PCNext2F),
		       .d1(PCF),
		       .s(StallF),
		       .y(PCNext3F));
 -----/\----- EXCLUDED -----/\----- */

  mux2 #(`XLEN) pcmux4(.d0(PCNext2F),
		       .d1(`RESET_VECTOR),
		       .s(reset_q),
		       .y(UnalignedPCNextF)); 
 
  flop #(1) resetReg (.clk(clk),
		      .d(reset),
		      .q(reset_q));
  
  
  assign  PCNextF = {UnalignedPCNextF[`XLEN-1:1], 1'b0}; // hart-SPEC p. 21 about 16-bit alignment
  flopenl #(`XLEN) pcreg(clk, reset, ~StallF & ~ICacheStallF, PCNextF, `RESET_VECTOR, PCF);

  // branch and jump predictor
  // I am making the port connection explicit for now as I want to see them and they will be changing.
  bpred bpred(.clk(clk),
	      .reset(reset),
	      .StallF(StallF),
	      .StallD(StallD),
	      .StallE(1'b0),   // *** may need this eventually
	      .FlushF(FlushF),
	      .FlushD(FlushD),
	      .FlushE(FlushE),
	      .PCNextF(PCNextF),
	      .BPPredPCF(BPPredPCF),
	      .SelBPPredF(SelBPPredF),
	      .PCE(PCE),
	      .PCSrcE(PCSrcE),
	      .PCTargetE(PCTargetE),
	      .PCD(PCD),
	      .PCLinkE(PCLinkE),
	      .InstrClassE(InstrClassE),
	      .BPPredWrongE(BPPredWrongE));
  // The true correct target is PCTargetE if PCSrcE is 1 else it is the fall through PCLinkE.
  assign PCCorrectE =  PCSrcE ? PCTargetE : PCLinkE;

  // pcadder
  // add 2 or 4 to the PC, based on whether the instruction is 16 bits or 32
  assign PCPlusUpperF = PCF[`XLEN-1:2] + 1; // add 4 to PC
  // choose PC+2 or PC+4
  always_comb
    if (CompressedF) // add 2
      if (PCF[1]) PCPlus2or4F = {PCPlusUpperF, 2'b00}; 
      else        PCPlus2or4F = {PCF[`XLEN-1:2], 2'b10};
    else          PCPlus2or4F = {PCPlusUpperF, PCF[1:0]}; // add 4

  // Decode stage pipeline register and logic
  flopenrc #(`XLEN) PCDReg(clk, reset, FlushD, ~StallD, PCF, PCD);
   
  // expand 16-bit compressed instructions to 32 bits
  decompress decomp(.*);
  assign IllegalIEUInstrFaultD = IllegalBaseInstrFaultD | IllegalCompInstrD; // illegal if bad 32 or 16-bit instr
  // *** combine these with others in better way, including M, F


  // the branch predictor needs a compact decoding of the instruction class.
  // *** consider adding in the alternate return address x5 for returns.
  assign InstrClassD[3] = InstrD[6:0] == 7'h67 && InstrD[19:15] == 5'h01; // return
  assign InstrClassD[2] = InstrD[6:0] == 7'h67 && InstrD[19:15] != 5'h01; // jump register, but not return
  assign InstrClassD[1] = InstrD[6:0] == 7'h6F; // jump
  assign InstrClassD[0] = InstrD[6:0] == 7'h63; // branch

  // Misaligned PC logic

  generate
    if (`C_SUPPORTED) // C supports compressed instructions on halfword boundaries
      assign misaligned = PCNextF[0];
    else // instructions must be on word boundaries
      assign misaligned = |PCNextF[1:0];
  endgenerate

  // pipeline misaligned faults to M stage
  assign BranchMisalignedFaultE = misaligned & PCSrcE; // E-stage (Branch/Jump) misaligned
  flopenr #(1) InstrMisalginedReg(clk, reset, ~StallM, BranchMisalignedFaultE, BranchMisalignedFaultM);
  flopenr #(`XLEN) InstrMisalignedAdrReg(clk, reset, ~StallM, PCNextF, InstrMisalignedAdrM);
  assign TrapMisalignedFaultM = misaligned & PrivilegedChangePCM;
  assign InstrMisalignedFaultM = BranchMisalignedFaultM; // | TrapMisalignedFaultM; *** put this back in without causing a cyclic path
  
  flopenr  #(32)   InstrEReg(clk, reset, ~StallE, FlushE ? nop : InstrD, InstrE);
  flopenr  #(32)   InstrMReg(clk, reset, ~StallM, FlushM ? nop : InstrE, InstrM);
  // flopenr  #(32)   InstrWReg(clk, reset, ~StallW, FlushW ? nop : InstrM, InstrW); // just for testbench, delete later
  flopenr #(`XLEN) PCEReg(clk, reset, ~StallE, PCD, PCE);
  flopenr #(`XLEN) PCMReg(clk, reset, ~StallM, PCE, PCM);
  // flopenr #(`XLEN) PCWReg(clk, reset, ~StallW, PCM, PCW); // *** probably not needed; delete later

  flopenrc #(4) InstrClassRegE(.clk(clk),
			       .reset(reset),
			       .en(~StallE),
			       .clear(FlushE),
			       .d(InstrClassD),
			       .q(InstrClassE));

  flopenrc #(4) InstrClassRegM(.clk(clk),
			       .reset(reset),
			       .en(~StallM),
			       .clear(FlushM),
			       .d(InstrClassE),
			       .q(InstrClassM));

  flopenrc #(1) BPPredWrongRegM(.clk(clk),
			       .reset(reset),
			       .en(~StallM),
			       .clear(FlushM),
			       .d(BPPredWrongE),
			       .q(BPPredWrongM));

  // seems like there should be a lower-cost way of doing this PC+2 or PC+4 for JAL.  
  // either have ALU compute PC+2/4 and feed into ALUResult input of ResultMux or
  // have dedicated adder in Mem stage based on PCM + 2 or 4
  // *** redo this 
  flopenr #(`XLEN) PCPDReg(clk, reset, ~StallD, PCPlus2or4F, PCLinkD);
  flopenr #(`XLEN) PCPEReg(clk, reset, ~StallE, PCLinkD, PCLinkE);
  // flopenr #(`XLEN) PCPMReg(clk, reset, ~StallM, PCLinkE, PCLinkM);
  // /flopenr #(`XLEN) PCPWReg(clk, reset, ~StallW, PCLinkM, PCLinkW);

endmodule
<|MERGE_RESOLUTION|>--- conflicted
+++ resolved
@@ -76,15 +76,8 @@
   logic [`XLEN-1:0] PCPlusUpperF, PCPlus2or4F, PCD, PCW, PCLinkD, PCLinkM, PCNextPF;
   logic             CompressedF;
   logic [31:0]      InstrRawD, InstrE, InstrW;
-<<<<<<< HEAD
   localparam [31:0]      nop = 32'h00000013; // instruction for NOP
-=======
-  logic [31:0]      nop = 32'h00000013; // instruction for NOP
-  // *** send this to the trap unit
-  logic             ITLBPageFaultF;
-  logic 	    reset_q; // *** look at this later.
-  
->>>>>>> 04eb3029
+  logic 	    reset_q; // *** look at this later.  
 
   tlb #(.ENTRY_BITS(3), .ITLB(1)) itlb(.TLBAccessType(2'b10), .VirtualAddress(PCF),
                 .PageTableEntryWrite(PageTableEntryF), .PageTypeWrite(PageTypeF),
