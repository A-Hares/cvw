--- conflicted
+++ resolved
@@ -118,25 +118,12 @@
   logic [1:0] 		    PageTypeF, PageTypeM;
 
   // PMA checker signals
-<<<<<<< HEAD
-  logic 		    AtomicAccessM, ExecuteAccessF, WriteAccessM, ReadAccessM;
+
   logic 		    PMPInstrAccessFaultF, PMPLoadAccessFaultM, PMPStoreAccessFaultM;
   logic 		    PMAInstrAccessFaultF, PMALoadAccessFaultM, PMAStoreAccessFaultM;
   logic 		    DSquashBusAccessM, ISquashBusAccessF;
-//  logic [5:0] 		    DHSELRegionsM, IHSELRegionsF;
-  var logic [`XLEN-1:0]     PMPADDR_ARRAY_REGW [`PMP_ENTRIES-1:0];
-  logic [63:0] 		    PMPCFG01_REGW, PMPCFG23_REGW; // signals being sent from privileged unit to pmp/pma in dmem and ifu.
-//  assign            HSELRegions = ExecuteAccessF ? IHSELRegionsF : DHSELRegionsM; // *** this is a pure guess on how one of these should be selected. it passes tests, but is it the right way to do this?
-=======
-  logic             AtomicAccessM, ExecuteAccessF, WriteAccessM, ReadAccessM;
-  logic             PMPInstrAccessFaultF, PMPLoadAccessFaultM, PMPStoreAccessFaultM;
-  logic             PMAInstrAccessFaultF, PMALoadAccessFaultM, PMAStoreAccessFaultM;
-  logic             DSquashBusAccessM, ISquashBusAccessF;
-  logic [5:0]            DHSELRegionsM, IHSELRegionsF;
   var logic [`XLEN-1:0] PMPADDR_ARRAY_REGW [`PMP_ENTRIES-1:0];
   var logic [63:0]      PMPCFG_ARRAY_REGW[`PMP_ENTRIES/8-1:0];
-  assign            HSELRegions = ExecuteAccessF ? IHSELRegionsF : DHSELRegionsM; // *** this is a pure guess on how one of these should be selected. it passes tests, but is it the right way to do this?
->>>>>>> 4a6abe0f
 
   // IMem stalls
   logic 		    ICacheStallF;
