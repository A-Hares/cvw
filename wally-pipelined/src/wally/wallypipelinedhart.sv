--- conflicted
+++ resolved
@@ -69,7 +69,6 @@
   logic [`XLEN-1:0] 	    SrcAM;
   logic [2:0] 		    Funct3E;
   //  logic [31:0] InstrF;
-<<<<<<< HEAD
   logic [31:0] 		    InstrD, InstrE, InstrM, InstrW;
   logic [`XLEN-1:0] 	    PCD, PCE, PCM, PCLinkE, PCLinkW;
   logic [`XLEN-1:0] 	    PCTargetE;
@@ -88,62 +87,24 @@
 
   logic 		    PCSrcE;
   logic 		    CSRWritePendingDEM;
-  logic 		    FPUStallD, LoadStallD, MulDivStallD, CSRRdStallD;
   logic 		    DivDoneE;
   logic 		    DivBusyE;
-  logic 		    DivDoneW;
-  logic [4:0] 		    SetFflagsM;
+  logic 		    RegWriteD;
+  logic 		    LoadStallD, MulDivStallD, CSRRdStallD;
+  logic 		    SquashSCM, SquashSCW;
+  // floating point unit signals
   logic [2:0] 		    FRM_REGW;
-  logic 		    FloatRegWriteW;
-  logic [1:0] 		    FMemRWM;
-  logic 		    RegWriteD;
-  logic [`XLEN-1:0] 	    FWriteDataM;
-  logic 		    SquashSCW;
+  logic [1:0] 		    FMemRWM, FMemRWE;
   logic 		    FStallD;
-  logic 		    FWriteIntE, FWriteIntW, FWriteIntM;
+  logic 		    FWriteIntE, FWriteIntM, FWriteIntW;
+  logic [`XLEN-1:0] 	    FWriteDataE;
+  logic [`XLEN-1:0] 	    FIntResM;  
   logic 		    FDivBusyE;
   logic 		    IllegalFPUInstrD, IllegalFPUInstrE;
+  logic 		    FloatRegWriteW;
+  logic 		    FPUStallD;
+  logic [4:0] 		    SetFflagsM;
   logic [`XLEN-1:0] 	    FPUResultW;
-=======
-  logic [31:0] InstrD, InstrE, InstrM, InstrW;
-  logic [`XLEN-1:0] PCD, PCE, PCM, PCLinkE, PCLinkW;
-  logic [`XLEN-1:0] PCTargetE;
-  logic [`XLEN-1:0] CSRReadValW, MulDivResultW;
-  logic [`XLEN-1:0] PrivilegedNextPCM;
-  logic [1:0] MemRWM;
-  logic InstrValidM, InstrValidW;
-  logic InstrMisalignedFaultM;
-  logic DataMisalignedM;
-  logic IllegalBaseInstrFaultD, IllegalIEUInstrFaultD;
-  logic ITLBInstrPageFaultF, DTLBLoadPageFaultM, DTLBStorePageFaultM;
-  logic WalkerInstrPageFaultF, WalkerLoadPageFaultM, WalkerStorePageFaultM;
-  logic LoadMisalignedFaultM, LoadAccessFaultM;
-  logic StoreMisalignedFaultM, StoreAccessFaultM;
-  logic [`XLEN-1:0] InstrMisalignedAdrM;
-
-  logic        PCSrcE;
-  logic        CSRWritePendingDEM;
-  logic       LoadStallD, MulDivStallD, CSRRdStallD;
-  logic       DivDoneE;
-  logic       DivBusyE;
-  logic       DivDoneW;
-  logic       RegWriteD;
-  logic       SquashSCM, SquashSCW;
-
-  // floating point unit signals
-  logic [2:0]        FRM_REGW;
-  logic [1:0] 	   FMemRWM, FMemRWE;
-  logic 		      FStallD;
-  logic 		      FWriteIntE, FWriteIntM, FWriteIntW;
-  logic [`XLEN-1:0] FWriteDataE;
-  logic [`XLEN-1:0] FIntResM;  
-  logic 		      FDivBusyE;
-  logic 		      IllegalFPUInstrD, IllegalFPUInstrE;
-  logic           FloatRegWriteW;
-  logic           FPUStallD;
-  logic [4:0] 	   SetFflagsM;
-  logic [`XLEN-1:0] FPUResultW;
->>>>>>> c7c4916e
 
   // memory management unit signals
   logic 		    ITLBWriteF, DTLBWriteM;
@@ -226,36 +187,10 @@
   ieu ieu(.*); // integer execution unit: integer register file, datapath and controller
 
   
-<<<<<<< HEAD
-  mux2  #(`XLEN)  OutputInput2mux(WriteDataM, FWriteDataM, FMemRWM[0], WriteDatatmpM);
+  // mux2  #(`XLEN)  OutputInput2mux(WriteDataM, FWriteDataM, FMemRWM[0], WriteDatatmpM);
 
   pagetablewalker pagetablewalker(.HPTWRead(HPTWRead),
 				  .*); // can send addresses to ahblite, send out pagetablestall
-=======
-  // mux2  #(`XLEN)  OutputInput2mux(WriteDataM, FWriteDataM, FMemRWM[0], WriteDatatmpM);
-  lsu lsu(.*); // data cache unit
-
-  ahblite ebu( 
-    //.InstrReadF(1'b0),
-    //.InstrRData(InstrF), // hook up InstrF later
-    .ISquashBusAccessF(1'b0), // *** temporary hack to disable PMP instruction fetch checking
-    .WriteDataM(WriteDataM),
-    .MemSizeM(Funct3M[1:0]), .UnsignedLoadM(Funct3M[2]),
-    .Funct7M(InstrM[31:25]),
-    .*);
-
-  pagetablewalker pagetablewalker(.*); // can send addresses to ahblite, send out pagetablestall
->>>>>>> c7c4916e
-  // *** can connect to hazard unit
-  // changing from this to the line above breaks the program.  auipc at 104 fails; seems to be flushed.
-  // Would need to insertinstruction as InstrD, not InstrF
-  /*ahblite ebu( 
-   .InstrReadF(1'b0),
-   .InstrRData(), // hook up InstrF later
-   .MemSizeM(Funct3M[1:0]), .UnsignedLoadM(Funct3M[2]),
-   .*); */
-
-
   // arbiter between IEU and pagetablewalker
   lsuArb arbiter(// HPTW connection
 		 .HPTWTranslate(MMUTranslate),
@@ -265,12 +200,12 @@
 		 .HPTWReady(MMUReady),
 		 .HPTWStall(HPTWStall),		 
 		 // CPU connection
-		 .MemRWM(MemRWM|FMemRWM),
+		 .MemRWM(MemRWM),
 		 .Funct3M(Funct3M),
 		 .AtomicM(AtomicM),
 		 .MemAdrM(MemAdrM),
 		 .StallW(StallW),
-		 .WriteDataM(WriteDatatmpM),
+		 .WriteDataM(WriteDataM),
 		 .ReadDataW(ReadDataW),
 		 .CommittedM(CommittedM),
 		 .SquashSCW(SquashSCW),
@@ -316,7 +251,8 @@
   ahblite ebu( 
 	       //.InstrReadF(1'b0),
 	       //.InstrRData(InstrF), // hook up InstrF later
-	       .WriteDataM(WriteDatatmpM),
+	       .ISquashBusAccessF(1'b0), // *** temporary hack to disable PMP instruction fetch checking
+	       .WriteDataM(WriteDataM),
 	       .MemSizeM(Funct3MfromLSU[1:0]), .UnsignedLoadM(Funct3MfromLSU[2]),
 	       .Funct7M(InstrM[31:25]),
 	       .HRDATAW(HRDATAW),
