///////////////////////////////////////////
// hptw.sv
//
// Written: tfleming@hmc.edu 2 March 2021
// Modified:  david_harris@hmc.edu 18 July 2021 cleanup and simplification
//            kmacsaigoren@hmc.edu 1 June 2021
//            implemented SV48 on top of SV39. This included, adding a level of the FSM for the extra page number segment
//            adding support for terapage encoding, and for setting the TranslationPAdr using the new level,
//            adding the internal SvMode signal
//
// Purpose: Page Table Walker
//          Part of the Memory Management Unit (MMU)
//
// A component of the Wally configurable RISC-V project.
//
// Copyright (C) 2021 Harvey Mudd College & Oklahoma State University
//
// Permission is hereby granted, free of charge, to any person obtaining a copy of this software and associated documentation
// files (the "Software"), to deal in the Software without restriction, including without limitation the rights to use, copy,
// modify, merge, publish, distribute, sublicense, and/or sell copies of the Software, and to permit persons to whom the Software
// is furnished to do so, subject to the following conditions:
//
// The above copyright notice and this permission notice shall be included in all copies or substantial portions of the Software.
//
// THE SOFTWARE IS PROVIDED "AS IS", WITHOUT WARRANTY OF ANY KIND, EXPRESS OR IMPLIED, INCLUDING BUT NOT LIMITED TO THE WARRANTIES
// OF MERCHANTABILITY, FITNESS FOR A PARTICULAR PURPOSE AND NONINFRINGEMENT. IN NO EVENT SHALL THE AUTHORS OR COPYRIGHT HOLDERS
// BE LIABLE FOR ANY CLAIM, DAMAGES OR OTHER LIABILITY, WHETHER IN AN ACTION OF CONTRACT, TORT OR OTHERWISE, ARISING FROM, OUT
// OF OR IN CONNECTION WITH THE SOFTWARE OR THE USE OR OTHER DEALINGS IN THE SOFTWARE.
///////////////////////////////////////////

`include "wally-config.vh"

module hptw
  (
   input logic 		       clk, reset,
   input logic [`XLEN-1:0]     SATP_REGW, // includes SATP.MODE to determine number of levels in page table
   input logic [`XLEN-1:0]     PCF, MemAdrM, // addresses to translate
   input logic 		       ITLBMissF, DTLBMissM, // TLB Miss
   input logic [1:0] 	       MemRWM, // 10 = read, 01 = write
   input logic [`XLEN-1:0]     HPTWReadPTE, // page table entry from LSU
   input logic 		       HPTWStall, // stall from LSU
   input logic 		       MemAfterIWalkDone,
   input logic 		       AnyCPUReqM,
   output logic [`XLEN-1:0]    PTE, // page table entry to TLBs
   output logic [1:0] 	       PageType, // page type to TLBs
   output logic 	       ITLBWriteF, DTLBWriteM, // write TLB with new entry
   output logic 	       SelPTW, // LSU Arbiter should select signals from the PTW rather than from the IEU
   output logic [`PA_BITS-1:0] TranslationPAdr,
   output logic 	       HPTWRead, // HPTW requesting to read memory
   output logic 	       WalkerInstrPageFaultF, WalkerLoadPageFaultM,WalkerStorePageFaultM // faults
);

      typedef enum  {L0_ADR, L0_RD, 
				     L1_ADR, L1_RD, 
				     L2_ADR, L2_RD, 
				     L3_ADR, L3_RD, 
				     LEAF, IDLE, FAULT} statetype; // *** placed outside generate statement to remove synthesis errors

  generate
    if (`MEM_VIRTMEM) begin
      logic			    DTLBWalk; // register TLBs translation miss requests
      logic [`PPN_BITS-1:0]	    BasePageTablePPN;
      logic [`PPN_BITS-1:0]	    CurrentPPN;
      logic			    MemWrite;
      logic			    Executable, Writable, Readable, Valid;
	  logic 			Misaligned, MegapageMisaligned;
      logic			    ValidPTE, LeafPTE, ValidLeafPTE, ValidNonLeafPTE;
      logic			    StartWalk;
 	  logic     		TLBMiss;
      logic			    PRegEn;
	  logic [1:0]       NextPageType;
      logic [`SVMODE_BITS-1:0]	    SvMode;
      logic [`XLEN-1:0] 	    TranslationVAdr;
      
      statetype WalkerState, NextWalkerState, InitialWalkerState;

	  // Extract bits from CSRs and inputs
      assign SvMode = SATP_REGW[`XLEN-1:`XLEN-`SVMODE_BITS];
      assign BasePageTablePPN = SATP_REGW[`PPN_BITS-1:0];
      assign MemWrite = MemRWM[0];
	  assign TLBMiss = (DTLBMissM | ITLBMissF);

      // Determine which address to translate
 	  assign TranslationVAdr = DTLBWalk ? MemAdrM : PCF;
      assign CurrentPPN = PTE[`PPN_BITS+9:10];

	  // State flops
 	  flopenr #(1) TLBMissMReg(clk, reset, StartWalk, DTLBMissM, DTLBWalk); // when walk begins, record whether it was for DTLB (or record 0 for ITLB)
	  assign PRegEn = HPTWRead & ~HPTWStall;
  	  flopenr #(`XLEN) PTEReg(clk, reset, PRegEn, HPTWReadPTE, PTE); // Capture page table entry from data cache
	
      // Assign PTE descriptors common across all XLEN values
	  // For non-leaf PTEs, D, A, U bits are reserved and ignored.  They do not cause faults while walking the page table
      assign {Executable, Writable, Readable, Valid} = PTE[3:0]; 
      assign LeafPTE = Executable | Writable | Readable; 
      assign ValidPTE = Valid && ~(Writable && ~Readable);
	  assign ValidLeafPTE = ValidPTE & LeafPTE;
	  assign ValidNonLeafPTE = ValidPTE & ~LeafPTE;
	  
	  // Enable and select signals based on states
      assign StartWalk = (WalkerState == IDLE) & TLBMiss;
<<<<<<< HEAD
	  assign HPTWRead = (WalkerState == LEVEL3_READ) | (WalkerState == LEVEL2_READ) | (WalkerState == LEVEL1_READ) | (WalkerState == LEVEL0_READ);
	  assign SelPTW = (WalkerState != IDLE) & (WalkerState != FAULT) & (WalkerState != LEAF);
=======
	  assign HPTWRead = (WalkerState == L3_RD) | (WalkerState == L2_RD) | (WalkerState == L1_RD) | (WalkerState == L0_RD);
	  assign SelPTW = (WalkerState != IDLE) & (WalkerState != FAULT);
>>>>>>> 8198e816
	  assign DTLBWriteM = (WalkerState == LEAF) & DTLBWalk;
	  assign ITLBWriteF = (WalkerState == LEAF) & ~DTLBWalk;

	  // Raise faults.  DTLBMiss
	  assign WalkerInstrPageFaultF = (WalkerState == FAULT) & ~DTLBWalk;
	  assign WalkerLoadPageFaultM  = (WalkerState == FAULT) & DTLBWalk & ~MemWrite;
	  assign WalkerStorePageFaultM = (WalkerState == FAULT) & DTLBWalk & MemWrite;

	  // FSM to track PageType based on the levels of the page table traversed
	  flopr #(2) PageTypeReg(clk, reset, NextPageType, PageType);
	  always_comb 
		case (WalkerState)
			L3_RD:  NextPageType = 2'b11; // terapage
			L2_RD:  NextPageType = 2'b10; // gigapage
			L1_RD:  NextPageType = 2'b01; // megapage
			L0_RD:  NextPageType = 2'b00; // kilopage
			default: NextPageType = PageType;
		endcase

	  // TranslationPAdr muxing
	  if (`XLEN==32) begin // RV32
		logic [9:0] VPN;
		logic [`PPN_BITS-1:0] PPN;
		assign VPN = ((WalkerState == L1_ADR) | (WalkerState == L1_RD)) ? TranslationVAdr[31:22] : TranslationVAdr[21:12]; // select VPN field based on HPTW state
		assign PPN = ((WalkerState == L1_ADR) | (WalkerState == L1_RD)) ? BasePageTablePPN : CurrentPPN; 
		assign TranslationPAdr = {PPN, VPN, 2'b00}; 
	  end else begin // RV64
		logic [8:0] VPN;
		logic [`PPN_BITS-1:0] PPN;
		always_comb
			case (WalkerState) // select VPN field based on HPTW state
				L3_ADR, L3_RD:  			VPN = TranslationVAdr[47:39];
				L2_ADR, L2_RD:    VPN = TranslationVAdr[38:30];
				L1_ADR, L1_RD: 	VPN = TranslationVAdr[29:21];
				default:		 						VPN = TranslationVAdr[20:12];
			endcase
		assign PPN = ((WalkerState == L3_ADR) | (WalkerState == L3_RD) | 
		              (SvMode != `SV48 & ((WalkerState == L2_ADR) | (WalkerState == L2_RD)))) ? BasePageTablePPN : CurrentPPN;
		assign TranslationPAdr = {PPN, VPN, 3'b000}; 
	  end

	  // Initial state and misalignment for RV32/64
	  if (`XLEN == 32) begin
		assign InitialWalkerState = L1_ADR;
		assign MegapageMisaligned = |(CurrentPPN[9:0]); // must have zero PPN0
		assign Misaligned = ((WalkerState == L0_ADR) & MegapageMisaligned);
	  end else begin
		logic  GigapageMisaligned, TerapageMisaligned;
		assign InitialWalkerState = (SvMode == `SV48) ? L3_ADR : L2_ADR;
		assign TerapageMisaligned = |(CurrentPPN[26:0]); // must have zero PPN2, PPN1, PPN0
		assign GigapageMisaligned = |(CurrentPPN[17:0]); // must have zero PPN1 and PPN0
		assign MegapageMisaligned = |(CurrentPPN[8:0]); // must have zero PPN0		  
		assign Misaligned = ((WalkerState == L2_ADR) & TerapageMisaligned) | ((WalkerState == L1_ADR) & GigapageMisaligned) | ((WalkerState == L0_ADR) & MegapageMisaligned);
 	  end

    // Page Table Walker FSM
	// If the setup time on the D$ RAM is short, it should be possible to merge the LEVELx_READ and LEVELx states
	// to decrease the latency of the HPTW.  However, if the D$ is a cycle limiter, it's better to leave the
	// HPTW as shown below to keep the D$ setup time out of the critical path.
	// *** Is this really true.  Talk with Ross.  Seems like it's the next state logic on critical path instead.
	flopenl #(.TYPE(statetype)) WalkerStateReg(clk, reset, 1'b1, NextWalkerState, IDLE, WalkerState); 
	always_comb 
	  case (WalkerState)
	    IDLE: if (TLBMiss)	 		NextWalkerState = InitialWalkerState;
		      else 					NextWalkerState = IDLE;
	    L3_ADR: 			NextWalkerState = L3_RD; // first access in SV48
	    L3_RD: if (HPTWStall) NextWalkerState = L3_RD;
	                else 			NextWalkerState = L2_ADR;
//	    LEVEL3: if (ValidLeafPTE && ~Misaligned) NextWalkerState = LEAF;
//		  		else if (ValidNonLeafPTE) NextWalkerState = L2_ADR;
//		 		else 				NextWalkerState = FAULT;
	    L2_ADR: if (InitialWalkerState == L2_ADR) NextWalkerState = L2_RD; // first access in SV39
				else if (ValidLeafPTE && ~Misaligned) NextWalkerState = LEAF; // could shortcut this by a cyle for all Lx_ADR superpages
		  		else if (ValidNonLeafPTE) NextWalkerState = L2_RD;
		 		else 				NextWalkerState = FAULT;			
	    L2_RD: if (HPTWStall) NextWalkerState = L2_RD;
	      			else 			NextWalkerState = L1_ADR;
//	    LEVEL2: if (ValidLeafPTE && ~Misaligned) NextWalkerState = LEAF;
//				else if (ValidNonLeafPTE) NextWalkerState = L1_ADR;
//				else 				NextWalkerState = FAULT;
	    L1_ADR: if (InitialWalkerState == L1_ADR) NextWalkerState = L1_RD; // first access in SV32
				else if (ValidLeafPTE && ~Misaligned) NextWalkerState = LEAF; // could shortcut this by a cyle for all Lx_ADR superpages
		  		else if (ValidNonLeafPTE) NextWalkerState = L1_RD;
		 		else 				NextWalkerState = FAULT;	
	    L1_RD: if (HPTWStall) NextWalkerState = L1_RD;
	      			else 			NextWalkerState = L0_ADR;
//	    LEVEL1: if (ValidLeafPTE && ~Misaligned) NextWalkerState = LEAF;
//	      		else if (ValidNonLeafPTE) NextWalkerState = L0_ADR;
//				else 				NextWalkerState = FAULT;
	    L0_ADR: if (ValidLeafPTE && ~Misaligned) NextWalkerState = LEAF; // could shortcut this by a cyle for all Lx_ADR superpages
		  		else if (ValidNonLeafPTE) NextWalkerState = L0_RD;
		 		else 				NextWalkerState = FAULT;
	    L0_RD: if (HPTWStall) NextWalkerState = L0_RD;
	      			else 			NextWalkerState = LEAF;
//	    LEVEL0: if (ValidLeafPTE) 	NextWalkerState = LEAF;
//				else 				NextWalkerState = FAULT;
	    LEAF: 						NextWalkerState = IDLE;
	    FAULT: if (ITLBMissF & AnyCPUReqM & ~MemAfterIWalkDone) NextWalkerState = FAULT;
 	                        else NextWalkerState = IDLE;
	    default: begin
			$error("Default state in HPTW should be unreachable");
									NextWalkerState = IDLE; // should never be reached
		end
	  endcase
    end else begin // No Virtual memory supported; tie HPTW outputs to 0
      assign HPTWRead = 0; assign SelPTW = 0;
      assign WalkerInstrPageFaultF = 0; assign WalkerLoadPageFaultM = 0; assign WalkerStorePageFaultM = 0;
      assign TranslationPAdr = 0; 
    end
  endgenerate
endmodule<|MERGE_RESOLUTION|>--- conflicted
+++ resolved
@@ -99,13 +99,8 @@
 	  
 	  // Enable and select signals based on states
       assign StartWalk = (WalkerState == IDLE) & TLBMiss;
-<<<<<<< HEAD
-	  assign HPTWRead = (WalkerState == LEVEL3_READ) | (WalkerState == LEVEL2_READ) | (WalkerState == LEVEL1_READ) | (WalkerState == LEVEL0_READ);
+	  assign HPTWRead = (WalkerState == L3_RD) | (WalkerState == L2_RD) | (WalkerState == L1_RD) | (WalkerState == L0_RD);
 	  assign SelPTW = (WalkerState != IDLE) & (WalkerState != FAULT) & (WalkerState != LEAF);
-=======
-	  assign HPTWRead = (WalkerState == L3_RD) | (WalkerState == L2_RD) | (WalkerState == L1_RD) | (WalkerState == L0_RD);
-	  assign SelPTW = (WalkerState != IDLE) & (WalkerState != FAULT);
->>>>>>> 8198e816
 	  assign DTLBWriteM = (WalkerState == LEAF) & DTLBWalk;
 	  assign ITLBWriteF = (WalkerState == LEAF) & ~DTLBWalk;
 
