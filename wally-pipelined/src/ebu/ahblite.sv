--- conflicted
+++ resolved
@@ -145,7 +145,6 @@
   // since translation might not be complete.
   assign #2 DataStall = ((NextBusState == MEMREAD) || (NextBusState == MEMWRITE) || 
                     (NextBusState == ATOMICREAD) || (NextBusState == ATOMICWRITE) ||
-<<<<<<< HEAD
                     MMUStall);
 
   assign #1 InstrStall = ((NextBusState == INSTRREAD) || (NextBusState == INSTRREADC) ||
@@ -158,9 +157,6 @@
   assign Read = ((NextBusState == MEMREAD) || (NextBusState == ATOMICREAD) ||
               (NextBusState == MMUTRANSLATE));
 
-=======
-                    (NextBusState == MMUTRANSLATE) || (MMUTranslate && ~MMUTranslationComplete));
->>>>>>> 04eb3029
   //  bus outputs
   assign #1 GrantData = (NextBusState == MEMREAD) || (NextBusState == MEMWRITE) || 
                         (NextBusState == ATOMICREAD) || (NextBusState == ATOMICWRITE);
