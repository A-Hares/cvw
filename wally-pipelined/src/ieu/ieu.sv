--- conflicted
+++ resolved
@@ -31,47 +31,34 @@
   input logic [31:0] 	   InstrD,
   input logic 		   IllegalIEUInstrFaultD, 
   output logic 		   IllegalBaseInstrFaultD,
-  output logic       RegWriteD,
+  output logic 		   RegWriteD,
   // Execute Stage interface
   input logic [`XLEN-1:0]  PCE, 
   input logic [`XLEN-1:0]  PCLinkE,
-  input logic 		         FWriteIntE, 
-  input logic              IllegalFPUInstrE,
-  input  logic [`XLEN-1:0] FWriteDataE,
+  input logic 		   FWriteIntE, 
+  input logic 		   IllegalFPUInstrE,
+  input logic [`XLEN-1:0]  FWriteDataE,
   output logic [`XLEN-1:0] PCTargetE,
   output logic 		   MulDivE, W64E,
   output logic [2:0] 	   Funct3E,
   output logic [`XLEN-1:0] SrcAE, SrcBE,
+  input logic 		   FWriteIntM,
+
   // Memory stage interface
-<<<<<<< HEAD
-  input logic 		   DataMisalignedM,                        // from LSU
-  input logic 		   SquashSCW,                              // from LSU
-  output logic [1:0] 	   MemRWM,                                 // read/write control goes to LSU
-  output logic [1:0] 	   AtomicM,                                // atomic control goes to LSU
-  output logic [`XLEN-1:0] MemAdrM, WriteDataM,                    // Address and write data to LSU
+  input logic 		   DataMisalignedM, // from LSU
+  input logic 		   SquashSCW, // from LSU
+  output logic [1:0] 	   MemRWM, // read/write control goes to LSU
+  output logic [1:0] 	   AtomicM, // atomic control goes to LSU
+  output logic [`XLEN-1:0] MemAdrM, WriteDataM, // Address and write data to LSU
 
-  output logic [2:0] 	   Funct3M,                                // size and signedness to LSU
+  output logic [2:0] 	   Funct3M, // size and signedness to LSU
+  output logic [`XLEN-1:0] SrcAM, // to privilege and fpu
+  input logic 		   DataAccessFaultM,
+  input logic [`XLEN-1:0]  FIntResM, 
 
-
-  input logic	     	   FWriteIntM,                             // from FPU
-  input  logic [`XLEN-1:0] FWriteDataM,                            // from FPU
-  output logic [`XLEN-1:0] SrcAM,                                  // to privilege and fpu
-
-=======
-  input logic 		   DataMisalignedM,
-  input logic 		   DataAccessFaultM,
-  input logic	     	   FWriteIntM,
-  input  logic [`XLEN-1:0] FIntResM,
-  output logic [1:0] 	   MemRWM,
-  output logic [1:0] 	   AtomicM,
-  output logic [`XLEN-1:0] MemAdrM, WriteDataM,
-  output logic [`XLEN-1:0] SrcAM,
-  output logic [2:0] 	   Funct3M,
->>>>>>> c7c4916e
   // Writeback stage
   input logic [`XLEN-1:0]  CSRReadValW, ReadDataW, MulDivResultW,
-  input logic             FWriteIntW,
-  input logic             SquashSCW,
+  input logic 		   FWriteIntW,
   // input  logic [`XLEN-1:0] PCLinkW,
   output logic 		   InstrValidM, InstrValidW,
   // hazards
