///////////////////////////////////////////
// ifu.sv
//
// Written: David_Harris@hmc.edu 9 January 2021
// Modified:
//
// Purpose: Instrunction Fetch Unit
//           PC, branch prediction, instruction cache
// 
// A component of the Wally configurable RISC-V project.
// 
// Copyright (C) 2021 Harvey Mudd College & Oklahoma State University
//
// MIT LICENSE
// Permission is hereby granted, free of charge, to any person obtaining a copy of this 
// software and associated documentation files (the "Software"), to deal in the Software 
// without restriction, including without limitation the rights to use, copy, modify, merge, 
// publish, distribute, sublicense, and/or sell copies of the Software, and to permit persons 
// to whom the Software is furnished to do so, subject to the following conditions:
//
//   The above copyright notice and this permission notice shall be included in all copies or 
//   substantial portions of the Software.
//
//   THE SOFTWARE IS PROVIDED "AS IS", WITHOUT WARRANTY OF ANY KIND, EXPRESS OR IMPLIED, 
//   INCLUDING BUT NOT LIMITED TO THE WARRANTIES OF MERCHANTABILITY, FITNESS FOR A PARTICULAR 
//   PURPOSE AND NONINFRINGEMENT. IN NO EVENT SHALL THE AUTHORS OR COPYRIGHT HOLDERS 
//   BE LIABLE FOR ANY CLAIM, DAMAGES OR OTHER LIABILITY, WHETHER IN AN ACTION OF CONTRACT, 
//   TORT OR OTHERWISE, ARISING FROM, OUT OF OR IN CONNECTION WITH THE SOFTWARE OR THE USE 
//   OR OTHER DEALINGS IN THE SOFTWARE.
////////////////////////////////////////////////////////////////////////////////////////////////

`include "wally-config.vh"

module ifu (
	input logic 				clk, reset,
	input logic 				StallF, StallD, StallE, StallM, 
	input logic 				FlushF, FlushD, FlushE, FlushM, 
	// Bus interface
(* mark_debug = "true" *)	input logic [`XLEN-1:0] 	HRDATA,
(* mark_debug = "true" *)	output logic [`PA_BITS-1:0] IFUHADDR,
(* mark_debug = "true" *)	output logic 				IFUStallF,
(* mark_debug = "true" *) output logic [2:0]  IFUHBURST,
(* mark_debug = "true" *) output logic [1:0]  IFUHTRANS,
(* mark_debug = "true" *) output logic [2:0]  IFUHSIZE,
(* mark_debug = "true" *) output logic  IFUHWRITE,
(* mark_debug = "true" *) input logic   IFUHREADY,
	(* mark_debug = "true" *) output logic [`XLEN-1:0] PCF, 
	// Execute
	output logic [`XLEN-1:0] 	PCLinkE,
	input logic 				PCSrcE, 
	input logic [`XLEN-1:0] 	IEUAdrE,
	output logic [`XLEN-1:0] 	PCE,
	output logic 				BPPredWrongE, 
	// Mem
	input logic 				RetM, TrapM, 
	input logic [`XLEN-1:0] 	PrivilegedNextPCM, 
	input logic 				InvalidateICacheM,
	output logic [31:0] 		InstrD, InstrM, 
	output logic [`XLEN-1:0] 	PCM, 
	// branch predictor
	output logic [4:0] 			InstrClassM,
	output logic 				BPPredDirWrongM,
	output logic 				BTBPredPCWrongM,
	output logic 				RASPredPCWrongM,
	output logic 				BPPredClassNonCFIWrongM,
	// Faults
	input logic 				IllegalBaseInstrFaultD,
	output logic 				InstrPageFaultF,
	output logic 				IllegalIEUInstrFaultD,
	output logic 				InstrMisalignedFaultM,
	// mmu management
	input logic [1:0] 			PrivilegeModeW,
	input logic [`XLEN-1:0] 	PTE,
	input logic [1:0] 			PageType,
	input logic [`XLEN-1:0] 	SATP_REGW,
	input logic 				STATUS_MXR, STATUS_SUM, STATUS_MPRV,
	input logic [1:0] 			STATUS_MPP,
	input logic 				ITLBWriteF, sfencevmaM,
	output logic 				ITLBMissF, InstrDAPageFaultF,
	input 						var logic [7:0] PMPCFG_ARRAY_REGW[`PMP_ENTRIES-1:0],
	input 						var logic [`XLEN-1:0] PMPADDR_ARRAY_REGW[`PMP_ENTRIES-1:0], 
	output logic 				InstrAccessFaultF,
    output logic                ICacheAccess,
    output logic                ICacheMiss
);
  (* mark_debug = "true" *)  logic [`XLEN-1:0]            PCCorrectE, UnalignedPCNextF, PCNextF;
  logic                        BranchMisalignedFaultE;
  logic                        PrivilegedChangePCM;
  logic                        IllegalCompInstrD;
  logic [`XLEN-1:0]            PCPlus2or4F, PCLinkD;
  logic [`XLEN-3:0]            PCPlusUpperF;
  logic                        CompressedF;
  logic [31:0]                 InstrRawD, InstrRawF;
  logic [31:0]                 FinalInstrRawF;
  logic [1:0]                  RWF;
  
  logic [31:0]                 InstrE;
  logic [`XLEN-1:0]            PCD;

  localparam [31:0]            nop = 32'h00000013; // instruction for NOP
  logic [31:0] NextInstrD, NextInstrE;

  logic [`XLEN-1:0] 		   PCBPWrongInvalidate;
  
(* mark_debug = "true" *)  logic [`PA_BITS-1:0]         PCPF; // used to either truncate or expand PCPF and PCNextF into `PA_BITS width.
  logic [`XLEN+1:0]            PCFExt;

  logic 					   CacheableF;
  logic [`XLEN-1:0]			   PCNextFSpill;
  logic [`XLEN-1:0] 		   PCFSpill;
  logic 					   SelNextSpillF;
  logic 					   ICacheFetchLine;
  logic 					   BusStall;
  logic 					   ICacheStallF, IFUCacheBusStallF;
  logic 					   CPUBusy;
(* mark_debug = "true" *)  logic [31:0] 				   PostSpillInstrRawF;
  // branch predictor signal
  logic [`XLEN-1:0]            PCNext1F, PCNext2F, PCNext0F;

  assign PCFExt = {2'b00, PCFSpill};

  /////////////////////////////////////////////////////////////////////////////////////////////
  // Spill Support
  /////////////////////////////////////////////////////////////////////////////////////////////

  if(`C_SUPPORTED) begin : SpillSupport

    spillsupport #(`ICACHE) spillsupport(.clk, .reset, .StallF, .PCF, .PCPlusUpperF, .PCNextF, .InstrRawF,
      .InstrDAPageFaultF, .IFUCacheBusStallF, .ITLBMissF, .PCNextFSpill, .PCFSpill,
      .SelNextSpillF, .PostSpillInstrRawF, .CompressedF);
  end else begin : NoSpillSupport
    assign PCNextFSpill = PCNextF;
    assign PCFSpill = PCF;
    assign PostSpillInstrRawF = InstrRawF;
    assign {SelNextSpillF, CompressedF} = 0;
  end

  ////////////////////////////////////////////////////////////////////////////////////////////////
  // Memory management
  ////////////////////////////////////////////////////////////////////////////////////////////////

  if(`ZICSR_SUPPORTED == 1) begin : immu
    ///////////////////////////////////////////
    // sfence.vma causes TLB flushes
    ///////////////////////////////////////////
    // sets ITLBFlush to pulse for one cycle of the sfence.vma instruction
    // In this instr we want to flush the tlb and then do a pagetable walk to update the itlb and continue the program.
    // But we're still in the stalled sfence instruction, so if itlbflushf == sfencevmaM, tlbflush would never drop and 
    // the tlbwrite would never take place after the pagetable walk. by adding in ~StallMQ, we are able to drop itlbflush 
    // after a cycle AND pulse it for another cycle on any further back-to-back sfences. 
    logic StallMQ, TLBFlush;
    flopr #(1) StallMReg(.clk, .reset, .d(StallM), .q(StallMQ));
    assign TLBFlush = sfencevmaM & ~StallMQ;

    mmu #(.TLB_ENTRIES(`ITLB_ENTRIES), .IMMU(1))
    immu(.clk, .reset, .SATP_REGW, .STATUS_MXR, .STATUS_SUM, .STATUS_MPRV, .STATUS_MPP,
         .PrivilegeModeW, .DisableTranslation(1'b0),
         .VAdr(PCFExt),
         .Size(2'b10),
         .PTE(PTE),
         .PageTypeWriteVal(PageType),
         .TLBWrite(ITLBWriteF),
         .TLBFlush,
         .PhysicalAddress(PCPF),
         .TLBMiss(ITLBMissF),
         .Cacheable(CacheableF), .Idempotent(), .AtomicAllowed(),
         .InstrAccessFaultF, .LoadAccessFaultM(), .StoreAmoAccessFaultM(),
         .InstrPageFaultF, .LoadPageFaultM(), .StoreAmoPageFaultM(),
         .LoadMisalignedFaultM(), .StoreAmoMisalignedFaultM(),
         .DAPageFault(InstrDAPageFaultF),
         .AtomicAccessM(1'b0),.ExecuteAccessF(1'b1), .WriteAccessM(1'b0), .ReadAccessM(1'b0),
         .PMPCFG_ARRAY_REGW, .PMPADDR_ARRAY_REGW);

  end else begin
    assign {ITLBMissF, InstrAccessFaultF, InstrPageFaultF, InstrDAPageFaultF} = '0;
    assign PCPF = PCFExt[`PA_BITS-1:0];
    assign CacheableF = '1;
  end

  ////////////////////////////////////////////////////////////////////////////////////////////////
  // Memory 
  ////////////////////////////////////////////////////////////////////////////////////////////////

//  logic [`XLEN-1:0] InstrRawF;
//  assign InstrRawF = InstrRawF[31:0];

  // The IROM uses untranslated addresses, so it is not compatible with virtual memory.
  if (`IROM_SUPPORTED) begin : irom 
    logic [`PA_BITS-1:0] IROMAdr;
    logic             IROMAccessRW;
    /* verilator lint_off WIDTH */
    assign IROMAdr = reset ? PCFSpill : PCNextFSpill; // zero extend or contract to PA_BITS
    /* verilator lint_on WIDTH */
 
<<<<<<< HEAD
    assign RWF = 2'b10;
    irom irom(.clk, .reset, .Adr(CPUBusy | reset ? PCFSpill : PCNextFSpill), .ReadData(FinalInstrRawF));
=======
    adrdec iromdec(PCFExt, `IROM_BASE, `IROM_RANGE, `IROM_SUPPORTED, 1'b1, 2'b10, 4'b1111, SelIROM);
    //assign NonIROMMemRWM = {~SelIROM, 1'b0};
    assign NonIROMMemRWM = 2'b10;
    irom irom(.clk, .reset, .ce(~CPUBusy), .Adr(CPUBusy | reset ? PCFSpill : PCNextFSpill), .ReadData(FinalInstrRawF));
>>>>>>> 426ec622
 
  end else begin
    assign RWF = 2'b10;
  end
  if (`BUS) begin : bus
    localparam integer   WORDSPERLINE = `ICACHE ? `ICACHE_LINELENINBITS/`XLEN : 1;
    localparam integer   LOGBWPL = `ICACHE ? $clog2(WORDSPERLINE) : 1;
    if(`ICACHE) begin : icache
      localparam integer   LINELEN = `ICACHE ? `ICACHE_LINELENINBITS : `XLEN;
      logic [LINELEN-1:0]  FetchBuffer;
      logic [`PA_BITS-1:0] ICacheBusAdr;
      logic                ICacheBusAck;
      logic                SelUncachedAdr;
      logic [1:0]          CacheRW, RW;
      
      assign CacheRW = {ICacheFetchLine, 1'b0} & ~{ITLBMissF, ITLBMissF};
      assign RW = RWF & ~{ITLBMissF, ITLBMissF} & ~{CacheableF, CacheableF};
      cache #(.LINELEN(`ICACHE_LINELENINBITS),
              .NUMLINES(`ICACHE_WAYSIZEINBYTES*8/`ICACHE_LINELENINBITS),
              .NUMWAYS(`ICACHE_NUMWAYS), .LOGBWPL(LOGBWPL), .WORDLEN(32), .MUXINTERVAL(16), .DCACHE(0))
      icache(.clk, .reset, .CPUBusy, .IgnoreRequestTLB(ITLBMissF), .TrapM,
             .FetchBuffer, .CacheBusAck(ICacheBusAck),
             .CacheBusAdr(ICacheBusAdr), .CacheStall(ICacheStallF), 
             .CacheFetchLine(ICacheFetchLine),
             .CacheWriteLine(), .ReadDataWord(FinalInstrRawF),
             .Cacheable(CacheableF),
             .SelReplay('0),
             .CacheMiss(ICacheMiss), .CacheAccess(ICacheAccess),
             .ByteMask('0), .WordCount('0), .SelBusWord('0),
             .FinalWriteData('0),
             .RW(RWF), 
             .Atomic('0), .FlushCache('0),
             .NextAdr(PCNextFSpill[11:0]),
             .PAdr(PCPF),
             .CacheCommitted(), .InvalidateCache(InvalidateICacheM));
      ahbcacheinterface #(WORDSPERLINE, LINELEN, LOGBWPL, `ICACHE) 
      ahbcacheinterface(.HCLK(clk), .HRESETn(~reset),
            .HRDATA,
            .CacheRW, .HSIZE(IFUHSIZE), .HBURST(IFUHBURST), .HTRANS(IFUHTRANS),
            .Funct3(3'b010), .HADDR(IFUHADDR), .HREADY(IFUHREADY), .HWRITE(IFUHWRITE), .CacheBusAdr(ICacheBusAdr),
            .WordCount(), .SelUncachedAdr, .SelBusWord(),
              .CacheBusAck(ICacheBusAck), 
            .FetchBuffer, .PAdr(PCPF),
            .RW, .CPUBusy,
            .BusStall, .BusCommitted());

      mux2 #(32) UnCachedDataMux(.d0(FinalInstrRawF), .d1(FetchBuffer[32-1:0]),
        .s(SelUncachedAdr), .y(InstrRawF[31:0]));
    end else begin : passthrough
      assign IFUHADDR = PCPF;
      logic CaptureEn;
      logic [1:0] RW;
      assign RW = RWF & ~{ITLBMissF, ITLBMissF};
      assign IFUHSIZE = 3'b010;

      ahbinterface #(0) ahbinterface(.HCLK(clk), .HRESETn(~reset), .HREADY(IFUHREADY), 
        .HRDATA(HRDATA), .HTRANS(IFUHTRANS), .HWRITE(IFUHWRITE), .HWDATA(),
        .HWSTRB(), .RW, .ByteMask(), .WriteData('0),
        .CPUBusy, .BusStall, .BusCommitted(), .ReadDataWord(InstrRawF[31:0]));

      assign IFUHBURST = 3'b0;
      assign {ICacheFetchLine, ICacheStallF, FinalInstrRawF} = '0;
      assign {ICacheMiss, ICacheAccess} = '0;
    end
  end else begin : nobus // block: bus
    assign BusStall = '0;   
    assign {ICacheStallF, ICacheMiss, ICacheAccess} = '0;
    assign InstrRawF = FinalInstrRawF;
  end
  
  assign IFUCacheBusStallF = ICacheStallF | BusStall;
  assign IFUStallF = IFUCacheBusStallF | SelNextSpillF;
  assign CPUBusy = StallF & ~SelNextSpillF;
  
  flopenl #(32) AlignedInstrRawDFlop(clk, reset, ~StallD, FlushD ? nop : PostSpillInstrRawF, nop, InstrRawD);

  ////////////////////////////////////////////////////////////////////////////////////////////////
  // PCNextF logic
  ////////////////////////////////////////////////////////////////////////////////////////////////

  assign PrivilegedChangePCM = RetM | TrapM;

  mux2 #(`XLEN) pcmux1(.d0(PCNext0F), .d1(PCCorrectE), .s(BPPredWrongE), .y(PCNext1F));
  if(`ICACHE)
    mux2 #(`XLEN) pcmux2(.d0(PCNext1F), .d1(PCBPWrongInvalidate), .s(InvalidateICacheM), 
      .y(PCNext2F));
  else assign PCNext2F = PCNext1F;
  if(`ZICSR_SUPPORTED)
    mux2 #(`XLEN) pcmux3(.d0(PCNext2F), .d1(PrivilegedNextPCM), .s(PrivilegedChangePCM), 
      .y(UnalignedPCNextF));
  else assign UnalignedPCNextF = PCNext2F;

  assign  PCNextF = {UnalignedPCNextF[`XLEN-1:1], 1'b0}; // hart-SPEC p. 21 about 16-bit alignment
  flopenl #(`XLEN) pcreg(clk, reset, ~StallF, PCNextF, `RESET_VECTOR, PCF);

  ////////////////////////////////////////////////////////////////////////////////////////////////
  // Branch and Jump Predictor
  ////////////////////////////////////////////////////////////////////////////////////////////////
  if (`BPRED_ENABLED) begin : bpred
    logic                        BPPredWrongM;
    logic                        SelBPPredF;
    logic [`XLEN-1:0]            BPPredPCF;
    bpred bpred(.clk, .reset,
                .StallF, .StallD, .StallE, .StallM, 
                .FlushF, .FlushD, .FlushE, .FlushM,
                .InstrD, .PCNextF, .BPPredPCF, .SelBPPredF, .PCE, .PCSrcE, .IEUAdrE,
                .PCD, .PCLinkE, .InstrClassM, .BPPredWrongE, .BPPredWrongM, 
                .BPPredDirWrongM, .BTBPredPCWrongM, .RASPredPCWrongM, .BPPredClassNonCFIWrongM);

    mux2 #(`XLEN) pcmux0(.d0(PCPlus2or4F), .d1(BPPredPCF), .s(SelBPPredF), .y(PCNext0F));
    // Mux only required on instruction class miss prediction.
    mux2 #(`XLEN) pcmuxBPWrongInvalidateFlush(.d0(PCE), .d1(PCF), 
                                              .s(BPPredWrongM), .y(PCBPWrongInvalidate));
    mux2 #(`XLEN) pccorrectemux(.d0(PCLinkE), .d1(IEUAdrE), .s(PCSrcE), .y(PCCorrectE));
    
  end else begin : bpred
    assign BPPredWrongE = PCSrcE;
    assign {BPPredDirWrongM, BTBPredPCWrongM, RASPredPCWrongM, BPPredClassNonCFIWrongM} = '0;
    assign PCNext0F = PCPlus2or4F;
    assign PCCorrectE = IEUAdrE;
    assign PCBPWrongInvalidate = PCE;
  end      

  // pcadder
  // add 2 or 4 to the PC, based on whether the instruction is 16 bits or 32
  assign PCPlusUpperF = PCF[`XLEN-1:2] + 1; // add 4 to PC
  // choose PC+2 or PC+4 based on CompressedF, which arrives later. 
  // Speeds up critical path as compared to selecting adder input based on CompressedF
  always_comb
    if (CompressedF) // add 2
      if (PCF[1]) PCPlus2or4F = {PCPlusUpperF, 2'b00}; 
      else        PCPlus2or4F = {PCF[`XLEN-1:2], 2'b10};
    else          PCPlus2or4F = {PCPlusUpperF, PCF[1:0]}; // add 4

  ////////////////////////////////////////////////////////////////////////////////////////////////
  // Decode stage pipeline register and compressed instruction decoding.
  ////////////////////////////////////////////////////////////////////////////////////////////////
  // Decode stage pipeline register and logic
  flopenrc #(`XLEN) PCDReg(clk, reset, FlushD, ~StallD, PCF, PCD);
   
  // expand 16-bit compressed instructions to 32 bits
  decompress decomp(.InstrRawD, .InstrD, .IllegalCompInstrD);
  assign IllegalIEUInstrFaultD = IllegalBaseInstrFaultD | IllegalCompInstrD; // illegal if bad 32 or 16-bit instr

  // Misaligned PC logic
  // Instruction address misalignement only from br/jal(r) instructions.
  // instruction address misalignment is generated by the target of control flow instructions, not
  // the fetch itself.
  // xret and Traps both cannot produce instruction misaligned.
  // xret: mepc is an MXLEN-bit read/write register formatted as shown in Figure 3.21. 
  // The low bit of mepc (mepc[0]) is always zero. On implementations that support
  // only IALIGN=32, the two low bits (mepc[1:0]) are always zero.
  // Spec 3.1.14
  // Traps: Can’t happen.  The bottom two bits of MTVEC are ignored so the trap always is to a multiple of 4.  See 3.1.7 of the privileged spec.
  assign BranchMisalignedFaultE = (IEUAdrE[1] & ~`C_SUPPORTED) & PCSrcE;
  flopenr #(1) InstrMisalginedReg(clk, reset, ~StallM, BranchMisalignedFaultE, InstrMisalignedFaultM);

  // Instruction and PC/PCLink pipeline registers
  mux2    #(32)    FlushInstrEMux(InstrD, nop, FlushE, NextInstrD);
  mux2    #(32)    FlushInstrMMux(InstrE, nop, FlushM, NextInstrE);
  flopenr #(32)    InstrEReg(clk, reset, ~StallE, NextInstrD, InstrE);
  flopenr #(32)    InstrMReg(clk, reset, ~StallM, NextInstrE, InstrM);
  flopenr #(`XLEN) PCEReg(clk, reset, ~StallE, PCD, PCE);
  flopenr #(`XLEN) PCMReg(clk, reset, ~StallM, PCE, PCM);
  flopenr #(`XLEN) PCPDReg(clk, reset, ~StallD, PCPlus2or4F, PCLinkD);
  flopenr #(`XLEN) PCPEReg(clk, reset, ~StallE, PCLinkD, PCLinkE);
endmodule<|MERGE_RESOLUTION|>--- conflicted
+++ resolved
@@ -192,15 +192,8 @@
     assign IROMAdr = reset ? PCFSpill : PCNextFSpill; // zero extend or contract to PA_BITS
     /* verilator lint_on WIDTH */
  
-<<<<<<< HEAD
     assign RWF = 2'b10;
-    irom irom(.clk, .reset, .Adr(CPUBusy | reset ? PCFSpill : PCNextFSpill), .ReadData(FinalInstrRawF));
-=======
-    adrdec iromdec(PCFExt, `IROM_BASE, `IROM_RANGE, `IROM_SUPPORTED, 1'b1, 2'b10, 4'b1111, SelIROM);
-    //assign NonIROMMemRWM = {~SelIROM, 1'b0};
-    assign NonIROMMemRWM = 2'b10;
     irom irom(.clk, .reset, .ce(~CPUBusy), .Adr(CPUBusy | reset ? PCFSpill : PCNextFSpill), .ReadData(FinalInstrRawF));
->>>>>>> 426ec622
  
   end else begin
     assign RWF = 2'b10;
