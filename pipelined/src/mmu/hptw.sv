///////////////////////////////////////////
// hptw.sv
//
// Written: tfleming@hmc.edu 2 March 2021
// Modified:  david_harris@hmc.edu 18 July 2021 cleanup and simplification
//            kmacsaigoren@hmc.edu 1 June 2021
//            implemented SV48 on top of SV39. This included, adding a level of the FSM for the extra page number segment
//            adding support for terapage encoding, and for setting the HPTWAdr using the new level,
//            adding the internal SvMode signal
//
// Purpose: Page Table Walker
//          Part of the Memory Management Unit (MMU)
//
// A component of the Wally configurable RISC-V project.
//
// Copyright (C) 2021 Harvey Mudd College & Oklahoma State University
//
// Permission is hereby granted, free of charge, to any person obtaining a copy of this software and associated documentation
// files (the "Software"), to deal in the Software without restriction, including without limitation the rights to use, copy,
// modify, merge, publish, distribute, sublicense, and/or sell copies of the Software, and to permit persons to whom the Software
// is furnished to do so, subject to the following conditions:
//
// The above copyright notice and this permission notice shall be included in all copies or substantial portions of the Software.
//
// THE SOFTWARE IS PROVIDED "AS IS", WITHOUT WARRANTY OF ANY KIND, EXPRESS OR IMPLIED, INCLUDING BUT NOT LIMITED TO THE WARRANTIES
// OF MERCHANTABILITY, FITNESS FOR A PARTICULAR PURPOSE AND NONINFRINGEMENT. IN NO EVENT SHALL THE AUTHORS OR COPYRIGHT HOLDERS
// BE LIABLE FOR ANY CLAIM, DAMAGES OR OTHER LIABILITY, WHETHER IN AN ACTION OF CONTRACT, TORT OR OTHERWISE, ARISING FROM, OUT
// OF OR IN CONNECTION WITH THE SOFTWARE OR THE USE OR OTHER DEALINGS IN THE SOFTWARE.
///////////////////////////////////////////

`include "wally-config.vh"

module hptw (
	input logic                 clk, reset, StallW,
   	input logic [`XLEN-1:0]     SATP_REGW, // includes SATP.MODE to determine number of levels in page table
	input logic [`XLEN-1:0]     PCF,  // addresses to translate
 	input logic [`XLEN+1:0]     IEUAdrExtM, // addresses to translate
   	input logic [1:0]           MemRWM, AtomicM,
   	// system status
   	input logic                 STATUS_MXR, STATUS_SUM, STATUS_MPRV,
  	input logic [1:0]           STATUS_MPP,
  	input logic [1:0]           PrivilegeModeW,
   	input logic [`XLEN-1:0]     ReadDataM, // page table entry from LSU 
  	input logic [`XLEN-1:0]     WriteDataM,
   	input logic                 DCacheStallM, // stall from LSU
  	input logic [2:0]           Funct3M,
   	input logic [6:0]           Funct7M,
   	input logic                 ITLBMissF,
   	input logic                 DTLBMissM,
	input logic                 FlushW,
   	input logic                 InstrDAPageFaultF,
   	input logic                 DataDAPageFaultM,
   	output logic [`XLEN-1:0]    PTE, // page table entry to TLBs
   	output logic [1:0]          PageType, // page type to TLBs
   	(* mark_debug = "true" *) output logic ITLBWriteF, DTLBWriteM, // write TLB with new entry
   	output logic [1:0]          PreLSURWM,
   	output logic [`XLEN+1:0]    IHAdrM,
   	output logic [`XLEN-1:0]    IMWriteDataM,
   	output logic [1:0]          LSUAtomicM,
   	output logic [2:0]          LSUFunct3M,
   	output logic [6:0]          LSUFunct7M,
   	output logic IgnoreRequestTLB,
   	output logic SelHPTW,
   	output logic                CPUBusy,
   	output logic HPTWStall
);

	typedef enum logic [3:0] {L0_ADR, L0_RD, 
					L1_ADR, L1_RD, 
					L2_ADR, L2_RD, 
					L3_ADR, L3_RD, 
					LEAF, IDLE, UPDATE_PTE} statetype;

	logic			    DTLBWalk; // register TLBs translation miss requests
	logic [`PPN_BITS-1:0]	    BasePageTablePPN;
	logic [`PPN_BITS-1:0]	    CurrentPPN;
	logic			    Executable, Writable, Readable, Valid, PTE_U;
	logic 			Misaligned, MegapageMisaligned;
	logic			    ValidPTE, LeafPTE, ValidLeafPTE, ValidNonLeafPTE;
	logic			    StartWalk;
	logic     		TLBMiss;
	logic			    PRegEn;
	logic [1:0]       NextPageType;
	logic [`SVMODE_BITS-1:0]	    SvMode;
	logic [`XLEN-1:0] 	    TranslationVAdr;
  logic [`XLEN-1:0]         NextPTE;
  logic                     UpdatePTE;
  logic                     DAPageFault;
  logic [`PA_BITS-1:0]      HPTWReadAdr;
    logic                       SelHPTWAdr;
  logic [`XLEN+1:0]           HPTWAdrExt;
  logic                       ITLBMissOrDAFaultF;
  logic                       DTLBMissOrDAFaultM;
  logic [`PA_BITS-1:0]        HPTWAdr;
  logic [1:0]                 HPTWRW;
  logic [2:0]                 HPTWSize; // 32 or 64 bit access.
                       

	(* mark_debug = "true" *)      statetype WalkerState, NextWalkerState, InitialWalkerState;

	// Extract bits from CSRs and inputs
	assign SvMode = SATP_REGW[`XLEN-1:`XLEN-`SVMODE_BITS];
	assign BasePageTablePPN = SATP_REGW[`PPN_BITS-1:0];
	assign TLBMiss = (DTLBMissOrDAFaultM | ITLBMissOrDAFaultF);

	// Determine which address to translate
	mux2 #(`XLEN) vadrmux(PCF, IEUAdrExtM[`XLEN-1:0], DTLBWalk, TranslationVAdr);
	//assign TranslationVAdr = DTLBWalk ? IEUAdrExtM[`XLEN-1:0] : PCF;
	assign CurrentPPN = PTE[`PPN_BITS+9:10];

	// State flops
<<<<<<< HEAD
	flopenr #(1) TLBMissMReg(clk, reset, StartWalk, DTLBMissOrDAFaultM, DTLBWalk); // when walk begins, record whether it was for DTLB (or record 0 for ITLB)
	assign PRegEn = HPTWRW[1] & ~DCacheStallM;
  
	flopenr #(`XLEN) PTEReg(clk, reset, PRegEn | UpdatePTE, NextPTE, PTE); // Capture page table entry from data cache
=======
	assign PRegEn = HPTWRW[1] & ~DCacheStallM | UpdatePTE;
 	flopenr #(1) TLBMissMReg(clk, reset, StartWalk, DTLBMissOrDAFaultNoTrapM, DTLBWalk); // when walk begins, record whether it was for DTLB (or record 0 for ITLB)
 
	flopenr #(`XLEN) PTEReg(clk, reset, PRegEn, NextPTE, PTE); // Capture page table entry from data cache
>>>>>>> 84c45586

    
	// Assign PTE descriptors common across all XLEN values
	// For non-leaf PTEs, D, A, U bits are reserved and ignored.  They do not cause faults while walking the page table
	assign {PTE_U, Executable, Writable, Readable, Valid} = PTE[4:0];
	assign LeafPTE = Executable | Writable | Readable; 
	assign ValidPTE = Valid & ~(Writable & ~Readable);
	assign ValidLeafPTE = ValidPTE & LeafPTE;
	assign ValidNonLeafPTE = ValidPTE & ~LeafPTE;

  if(`HPTW_WRITES_SUPPORTED) begin : hptwwrites

    logic                     ReadAccess, WriteAccess;
    logic                     InvalidRead, InvalidWrite;
    logic                     UpperBitsUnequalPageFault; 
    logic                     OtherPageFault;
    logic [1:0]               EffectivePrivilegeMode;
    logic                     ImproperPrivilege;
    logic                     SaveHPTWAdr, SelHPTWWriteAdr;
    logic [`PA_BITS-1:0]      HPTWWriteAdr;  
    logic                     SetDirty;
    logic                     Dirty, Accessed;
	logic [`XLEN-1:0]		  AccessedPTE;

	assign AccessedPTE = {PTE[`XLEN-1:8], (SetDirty | PTE[7]), 1'b1, PTE[5:0]}; // set accessed bit, conditionally set dirty bit
	mux2 #(`XLEN) NextPTEMux(ReadDataM, AccessedPTE, UpdatePTE, NextPTE);
    flopenr #(`PA_BITS) HPTWAdrWriteReg(clk, reset, SaveHPTWAdr, HPTWReadAdr, HPTWWriteAdr);
	
    assign SaveHPTWAdr = WalkerState == L0_ADR;
    assign SelHPTWWriteAdr = UpdatePTE | HPTWRW[0];
    mux2 #(`PA_BITS) HPTWWriteAdrMux(HPTWReadAdr, HPTWWriteAdr, SelHPTWWriteAdr, HPTWAdr); 

    assign {Dirty, Accessed} = PTE[7:6];
    assign WriteAccess = MemRWM[0] | (|AtomicM);
    assign SetDirty = ~Dirty & DTLBWalk & WriteAccess;
    assign ReadAccess = MemRWM[1];

    assign EffectivePrivilegeMode = DTLBWalk ? (STATUS_MPRV ? STATUS_MPP : PrivilegeModeW) : PrivilegeModeW; // DTLB uses MPP mode when MPRV is 1
    assign ImproperPrivilege = ((EffectivePrivilegeMode == `U_MODE) & ~PTE_U) |
                               ((EffectivePrivilegeMode == `S_MODE) & PTE_U & (~STATUS_SUM & DTLBWalk));

    // Check for page faults
	vm64check vm64check(.SATP_MODE(SATP_REGW[`XLEN-1:`XLEN-`SVMODE_BITS]), .VAdr(TranslationVAdr), 
	                               .SV39Mode(), .UpperBitsUnequalPageFault);
    assign InvalidRead = ReadAccess & ~Readable & (~STATUS_MXR | ~Executable);
    assign InvalidWrite = WriteAccess & ~Writable;
    assign OtherPageFault = DTLBWalk? ImproperPrivilege | InvalidRead | InvalidWrite | UpperBitsUnequalPageFault | Misaligned | ~Valid :
                            ImproperPrivilege | ~Executable | UpperBitsUnequalPageFault | Misaligned | ~Valid;

    // hptw needs to know if there is a Dirty or Access fault occuring on this
    // memory access.  If there is the PTE needs to be updated seting Access
    // and possibly also Dirty.  Dirty is set if the operation is a store/amo.
    // However any other fault should not cause the update.
    assign DAPageFault = ValidLeafPTE & (~Accessed | SetDirty) & ~OtherPageFault;

    assign HPTWRW[0] = (WalkerState == UPDATE_PTE);
    assign UpdatePTE = (WalkerState == LEAF) & DAPageFault;
  end else begin // block: hptwwrites
    assign NextPTE = ReadDataM;
    assign HPTWAdr = HPTWReadAdr;
    assign DAPageFault = '0;
    assign UpdatePTE = '0;
    assign HPTWRW[0] = '0;
  end

	// Enable and select signals based on states
	assign StartWalk = (WalkerState == IDLE) & TLBMiss;
	assign HPTWRW[1] = (WalkerState == L3_RD) | (WalkerState == L2_RD) | (WalkerState == L1_RD) | (WalkerState == L0_RD);
	assign DTLBWriteM = (WalkerState == LEAF & ~DAPageFault) & DTLBWalk;
	assign ITLBWriteF = (WalkerState == LEAF & ~DAPageFault) & ~DTLBWalk;
  

	// FSM to track PageType based on the levels of the page table traversed
	flopr #(2) PageTypeReg(clk, reset, NextPageType, PageType);
	always_comb 
	case (WalkerState)
		L3_RD:  NextPageType = 2'b11; // terapage
		L2_RD:  NextPageType = 2'b10; // gigapage
		L1_RD:  NextPageType = 2'b01; // megapage
		L0_RD:  NextPageType = 2'b00; // kilopage
		default: NextPageType = PageType;
	endcase

	// HPTWAdr muxing
	if (`XLEN==32) begin // RV32
		logic [9:0] VPN;
		logic [`PPN_BITS-1:0] PPN;
		assign VPN = ((WalkerState == L1_ADR) | (WalkerState == L1_RD)) ? TranslationVAdr[31:22] : TranslationVAdr[21:12]; // select VPN field based on HPTW state
		assign PPN = ((WalkerState == L1_ADR) | (WalkerState == L1_RD)) ? BasePageTablePPN : CurrentPPN; 
		assign HPTWReadAdr = {PPN, VPN, 2'b00};
		assign HPTWSize = 3'b010;
	end else begin // RV64
		logic [8:0] VPN;
		logic [`PPN_BITS-1:0] PPN;
		always_comb
			case (WalkerState) // select VPN field based on HPTW state
				L3_ADR, L3_RD:  VPN = TranslationVAdr[47:39];
				L2_ADR, L2_RD:  VPN = TranslationVAdr[38:30];
				L1_ADR, L1_RD: 	VPN = TranslationVAdr[29:21];
				default:		VPN = TranslationVAdr[20:12];
			endcase
		assign PPN = ((WalkerState == L3_ADR) | (WalkerState == L3_RD) | 
						(SvMode != `SV48 & ((WalkerState == L2_ADR) | (WalkerState == L2_RD)))) ? BasePageTablePPN : CurrentPPN;
		assign HPTWReadAdr = {PPN, VPN, 3'b000};
		assign HPTWSize = 3'b011;
	end

	// Initial state and misalignment for RV32/64
	if (`XLEN == 32) begin
		assign InitialWalkerState = L1_ADR;
		assign MegapageMisaligned = |(CurrentPPN[9:0]); // must have zero PPN0
			// *** Possible bug - should be L1_ADR?
		assign Misaligned = ((WalkerState == L0_ADR) & MegapageMisaligned);
	end else begin
		logic  GigapageMisaligned, TerapageMisaligned;
		assign InitialWalkerState = (SvMode == `SV48) ? L3_ADR : L2_ADR;
		assign TerapageMisaligned = |(CurrentPPN[26:0]); // must have zero PPN2, PPN1, PPN0
		assign GigapageMisaligned = |(CurrentPPN[17:0]); // must have zero PPN1 and PPN0
		assign MegapageMisaligned = |(CurrentPPN[8:0]); // must have zero PPN0		  
		assign Misaligned = ((WalkerState == L2_ADR) & TerapageMisaligned) | ((WalkerState == L1_ADR) & GigapageMisaligned) | ((WalkerState == L0_ADR) & MegapageMisaligned);
	end

	// Page Table Walker FSM
  // there is a bug here.  Each memory access needs to be potentially flushed if the PMA/P checkers
  // generate an access fault.  Specially the store on UDPATE_PTE needs to check for access violation.
  // I think the solution is to do 1 of the following
  // 1. Allow the HPTW to generate exceptions and stop walking immediately.
  // 2. If the store would generate an exception don't store to dcache but still write the TLB.  When we go back
  // to LEAF then the PMA/P.  Wait this does not work.  The PMA/P won't be looking a the address in the table, but
  // rather than physical address of the translated instruction/data.  So we must generate the exception.
	flopenl #(.TYPE(statetype)) WalkerStateReg(clk, reset | FlushW, 1'b1, NextWalkerState, IDLE, WalkerState); 
	always_comb 
		case (WalkerState)
			IDLE: if (TLBMiss)	 										NextWalkerState = InitialWalkerState;
				  else 													NextWalkerState = IDLE;
			L3_ADR:                     								NextWalkerState = L3_RD; // first access in SV48
			L3_RD: if (DCacheStallM)    								NextWalkerState = L3_RD;
				   else     											NextWalkerState = L2_ADR;
			L2_ADR: if (InitialWalkerState == L2_ADR | ValidNonLeafPTE) NextWalkerState = L2_RD; // first access in SV39
					else 				                 				NextWalkerState = LEAF;
			L2_RD: if (DCacheStallM)                     				NextWalkerState = L2_RD;
				else                                     				NextWalkerState = L1_ADR;
			L1_ADR: if (InitialWalkerState == L1_ADR | ValidNonLeafPTE) NextWalkerState = L1_RD; // first access in SV32
					else if (ValidNonLeafPTE)            				NextWalkerState = L1_RD;
					else 				                				NextWalkerState = LEAF;	
			L1_RD: if (DCacheStallM)                     				NextWalkerState = L1_RD;
				else                                     				NextWalkerState = L0_ADR;
			L0_ADR: if (ValidNonLeafPTE)                 				NextWalkerState = L0_RD;
					else                                 				NextWalkerState = LEAF;
			L0_RD: if (DCacheStallM)                     				NextWalkerState = L0_RD;
				   else                                     			NextWalkerState = LEAF;
			LEAF: if (DAPageFault)                       				NextWalkerState = UPDATE_PTE;
				  else 													NextWalkerState = IDLE;
			UPDATE_PTE: if(`HPTW_WRITES_SUPPORTED & DCacheStallM) 		NextWalkerState = UPDATE_PTE;
						else 											NextWalkerState = LEAF;
			default: 													NextWalkerState = IDLE; // should never be reached
		endcase // case (WalkerState)

  assign IgnoreRequestTLB = WalkerState == IDLE & TLBMiss;
  assign SelHPTW = WalkerState != IDLE;
  assign HPTWStall = (WalkerState != IDLE) | (WalkerState == IDLE & TLBMiss);


  assign ITLBMissOrDAFaultF = ITLBMissF | (`HPTW_WRITES_SUPPORTED & InstrDAPageFaultF);
  assign DTLBMissOrDAFaultM = DTLBMissM | (`HPTW_WRITES_SUPPORTED & DataDAPageFaultM);  

  // HTPW address/data/control muxing

  // Once the walk is done and it is time to update the TLB we need to switch back 
  // to the orignal data virtual address.
  assign SelHPTWAdr = SelHPTW & ~(DTLBWriteM | ITLBWriteF);
  // always block interrupts when using the hardware page table walker.
  assign CPUBusy = StallW & ~SelHPTW;

  // multiplex the outputs to LSU
  if(`XLEN == 64) assign HPTWAdrExt = {{(`XLEN+2-`PA_BITS){1'b0}}, HPTWAdr}; // extend to 66 bits
  else            assign HPTWAdrExt = HPTWAdr;
  mux2 #(2) rwmux(MemRWM, HPTWRW, SelHPTW, PreLSURWM);
  mux2 #(3) sizemux(Funct3M, HPTWSize, SelHPTW, LSUFunct3M);
  mux2 #(7) funct7mux(Funct7M, 7'b0, SelHPTW, LSUFunct7M);    
  mux2 #(2) atomicmux(AtomicM, 2'b00, SelHPTW, LSUAtomicM);
  mux2 #(`XLEN+2) lsupadrmux(IEUAdrExtM, HPTWAdrExt, SelHPTWAdr, IHAdrM);
  if(`HPTW_WRITES_SUPPORTED)
    mux2 #(`XLEN) lsuwritedatamux(WriteDataM, PTE, SelHPTW, IMWriteDataM);
  else assign IMWriteDataM = WriteDataM;

endmodule

// another idea.  We keep gating the control by ~FlushW, but this adds considerable length to the critical path.
// should we do this differently?  For example TLBMiss is gated by ~FlushW and then drives HPTWStall, which drives LSUStallM, which drives
// the hazard unit to issue stall and flush controlls. ~FlushW already suppresses these in the hazard unit.<|MERGE_RESOLUTION|>--- conflicted
+++ resolved
@@ -109,17 +109,9 @@
 	assign CurrentPPN = PTE[`PPN_BITS+9:10];
 
 	// State flops
-<<<<<<< HEAD
 	flopenr #(1) TLBMissMReg(clk, reset, StartWalk, DTLBMissOrDAFaultM, DTLBWalk); // when walk begins, record whether it was for DTLB (or record 0 for ITLB)
-	assign PRegEn = HPTWRW[1] & ~DCacheStallM;
-  
-	flopenr #(`XLEN) PTEReg(clk, reset, PRegEn | UpdatePTE, NextPTE, PTE); // Capture page table entry from data cache
-=======
 	assign PRegEn = HPTWRW[1] & ~DCacheStallM | UpdatePTE;
- 	flopenr #(1) TLBMissMReg(clk, reset, StartWalk, DTLBMissOrDAFaultNoTrapM, DTLBWalk); // when walk begins, record whether it was for DTLB (or record 0 for ITLB)
- 
 	flopenr #(`XLEN) PTEReg(clk, reset, PRegEn, NextPTE, PTE); // Capture page table entry from data cache
->>>>>>> 84c45586
 
     
 	// Assign PTE descriptors common across all XLEN values
